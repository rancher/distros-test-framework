--- conflicted
+++ resolved
@@ -97,13 +97,9 @@
                 sh "docker rmi -f ${imageName} || true"
               }
             } // finally
-          } // dir
+          } // dir 
         } // withEnv
       } // withCredentials
     } // withFolderProperties
-<<<<<<< HEAD
-  } // wrap
-=======
   } // wrap 
->>>>>>> af4754d5
 } // node