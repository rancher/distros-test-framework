--- conflicted
+++ resolved
@@ -73,14 +73,8 @@
                 dir('./config') {
                   //update info in .env file
                   def data = "ENV_PRODUCT=${env.PRODUCT_NAME}\nENV_TFVARS=${env.PRODUCT_NAME}.tfvars\n" +
-<<<<<<< HEAD
-                  "KUBE_CONFIG=${env.KUBE_CONFIG}\nBASTION_IP=${env.BASTION_IP}\nLOG_LEVEL=${env.LOG_LEVEL}\nINSTALL_VERSION=${env.INSTALL_VERSION}\n"
-                    def version_param_name = "${env.PRODUCT_NAME}_version"
-                    def channel_param_name = "${env.PRODUCT_NAME}_channel"
-=======
                   "KUBE_CONFIG=${env.KUBE_CONFIG}\nBASTION_IP=${env.BASTION_IP}\nLOG_LEVEL=${env.LOG_LEVEL}\nINSTALL_VERSION=${env.INSTALL_VERSION}\n" +
                    "ENV_MODULE=${module}\nINSTALL_CHANNEL=${env.INSTALL_CHANNEL}\n"
->>>>>>> 78f63665
                     //adding data to .env file
                     writeFile(file: '.env', text: data)
 
