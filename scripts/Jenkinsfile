#!groovy

node {
  def job_name = "${JOB_NAME}"
  if (job_name.contains('/')) {
    job_names = job_name.split('/')
    job_name = job_names[job_names.size() - 1]
  }

  def testContainer = "${job_name}${env.BUILD_NUMBER}_test"
  def imageName = "acceptance-tests-${job_name}${env.BUILD_NUMBER}"
  def envFile = ".env"
  def branch = "main"
  if ("${env.BRANCH}" != "null" && "${env.BRANCH}" != "") {
    branch = "${env.BRANCH}"
  }

  def repo = scm.userRemoteConfigs
  if ("${env.REPO}" != "null" && "${env.REPO}" != "") {
    repo = [
      [url: "${env.REPO}"]
    ]
  }
  def timeout = "60m"
  if ("${env.TIMEOUT}" != "null" && "${env.TIMEOUT}" != "") {
    timeout = "${env.TIMEOUT}"
  }
  wrap([$class: 'AnsiColorBuildWrapper', 'colorMapName': 'XTerm', 'defaultFg': 2, 'defaultBg': 1]) {
    withFolderProperties {
      paramsMap = []
      params.each {
        if (it.value && it.value.trim() != "") {
          paramsMap << "$it.key=$it.value"
        }
      }
      withCredentials([

        string(credentialsId: 'AWS_ACCESS_KEY_ID', variable: 'AWS_ACCESS_KEY_ID'),
        string(credentialsId: 'AWS_SECRET_ACCESS_KEY', variable: 'AWS_SECRET_ACCESS_KEY'),
        string(credentialsId: 'AWS_SSH_PEM_KEY', variable: 'AWS_SSH_PEM_KEY'),
        string(credentialsId: 'ADMIN_PASSWORD', variable: 'ADMIN_PASSWORD'),
        string(credentialsId: 'RKE2_RHEL_PASSWORD', variable: 'RKE2_RHEL_PASSWORD')
      ]) {
        withEnv(paramsMap) {
          stage('Checkout') {
            deleteDir()
            checkout([
              $class: 'GitSCM',
              branches: [
                [name: "*/${branch}"]
              ],
              extensions: scm.extensions + [
                [$class: 'CleanCheckout']
              ],
              userRemoteConfigs: repo
            ])
          }
          dir("./") {
            try {
              stage('Configure and Build') {
                if (env.AWS_SSH_PEM_KEY && env.AWS_SSH_KEY_NAME) {
                  dir("./config/.ssh") {
                    def decoded = new String(AWS_SSH_PEM_KEY.decodeBase64())
                    writeFile file: "aws_key.pem", text: decoded
                  }
                }
                dir("./config") {
                  //update product info
<<<<<<< HEAD
                  def data = "ENV_PRODUCT=${env.PRODUCT_NAME}\nENV_TFVARS=${env.PRODUCT_NAME}.tfvars\nENV_ACCESS_KEY_ID=${env.ACCESS_KEY_ID}\nENV_SECRET_ACCESS_KEY=${env.SECRET_ACCESS_KEY}"
=======
                  def data = "ENV_PRODUCT=${env.PRODUCT_NAME}\nENV_TFVARS=${env.PRODUCT_NAME}.tfvars\nKUBE_CONFIG=${env.KUBE_CONFIG}\nBASTION_IP=${env.BASTION_IP}\nLOG_LEVEL=${env.LOG_LEVEL}\n"
>>>>>>> b988e9bc
                  writeFile(file: '.env', text: data)
                  //update tfvars file
                  def filename = "${env.PRODUCT_NAME}.tfvars"
                  def version_param_name = "${env.PRODUCT_NAME}_version"
                  def channel_param_name = "${env.PRODUCT_NAME}_channel"                  
                  def configContents = env.TFVARS
                  def version_or_commit = "${VERSION_OR_COMMIT}"
                  if ("${TEST_DIRECTORY}" == "upgradecluster") {
                    version_or_commit = "${PRE_UPGRADE_VERSION}"
                  }
                  writeFile file: filename, text: configContents +
                    "\n${version_param_name} = \"${version_or_commit}\"" + 
                    "\n${channel_param_name} = \"${CHANNEL}\"" +
                    "\ninstall_mode = \"${INSTALL_MODE}\"" +            
                    "\npassword = \"" + RKE2_RHEL_PASSWORD + "\"" +
                    "\nkey_name = \"" + AWS_SSH_KEY_NAME + "\"" +
                    "\naccess_key = \"/go/src/github.com/rancher/distros-test-framework/config/.ssh/aws_key.pem\"" +
                    "\nresource_name = \"" + HOSTNAME_PREFIX + "\""
                  def testdata = readFile(file: filename)
                  println("\n\nTFVARS TEST DATA")
                  println(testdata)
                }
                sh "./scripts/configure.sh"
                sh "./scripts/build.sh"
              }
              stage('Run TestCombination') {
                  sh """
                  docker run --name ${testContainer} -t --env-file ${envFile} --env-file ./config/.env ${imageName} sh -c \\
                  "chmod 400 /go/src/github.com/rancher/distros-test-framework/config/.ssh/aws_key.pem && cd ./entrypoint && go test -timeout=${timeout} -v ./${TEST_DIRECTORY}/... ${TEST_ARGS.replace("\"", "\\\"")}"
                  """
              }
            } finally {
              stage('Cleanup') {
                // Stop and remove containers and images, but don't fail job if these fail for whatever reason (generally due to a previous step failing)
                sh "docker stop ${testContainer} || true"
                sh "docker rm -v ${testContainer} || true"
                sh "docker rmi -f ${imageName} || true"
              }
            } // finally
          } // dir
        } // withEnv
      } // withCredentials
    } // withFolderProperties
  } // wrap
} // node<|MERGE_RESOLUTION|>--- conflicted
+++ resolved
@@ -66,11 +66,7 @@
                 }
                 dir("./config") {
                   //update product info
-<<<<<<< HEAD
-                  def data = "ENV_PRODUCT=${env.PRODUCT_NAME}\nENV_TFVARS=${env.PRODUCT_NAME}.tfvars\nENV_ACCESS_KEY_ID=${env.ACCESS_KEY_ID}\nENV_SECRET_ACCESS_KEY=${env.SECRET_ACCESS_KEY}"
-=======
                   def data = "ENV_PRODUCT=${env.PRODUCT_NAME}\nENV_TFVARS=${env.PRODUCT_NAME}.tfvars\nKUBE_CONFIG=${env.KUBE_CONFIG}\nBASTION_IP=${env.BASTION_IP}\nLOG_LEVEL=${env.LOG_LEVEL}\n"
->>>>>>> b988e9bc
                   writeFile(file: '.env', text: data)
                   //update tfvars file
                   def filename = "${env.PRODUCT_NAME}.tfvars"
