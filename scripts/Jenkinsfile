--- conflicted
+++ resolved
@@ -66,12 +66,8 @@
                 }
                 dir("./config") {
                   //update product info
-                  def data = "ENV_PRODUCT: ${env.PRODUCT_NAME}\nENV_TFVARS: ${env.PRODUCT_NAME}.tfvars\n"
-<<<<<<< HEAD
+                  def data = "ENV_PRODUCT=${env.PRODUCT_NAME}\nENV_TFVARS=${env.PRODUCT_NAME}.tfvars\n"
                   writeFile(file: '.env', text: data)
-=======
-                  writeFile(file: 'product.yaml', text: data)
->>>>>>> 11cc5731
                   //update tfvars file
                   def filename = "${env.PRODUCT_NAME}.tfvars"
                   def configContents = env.TFVARS
@@ -88,7 +84,7 @@
                 sh "./scripts/build.sh"
               }
               stage('Run TestCombination') {
-                sh "docker run --name ${testContainer} -t --env-file ${envFile} " +
+                sh "docker run --name ${testContainer} -t --env-file ${envFile} --env-file ./config/.env " +
                   "${imageName} sh -c \"chmod 400 /go/src/github.com/rancher/distros-test-framework/config/.ssh/aws_key.pem && " +
                   "cd ./entrypoint && go test -timeout=${timeout} -v ./${TEST_DIRECTORY}/... ${TEST_ARGS}\""
               }
@@ -100,9 +96,9 @@
                 sh "docker rmi -f ${imageName} || true"
               }
             } // finally
-          } // dir 
+          } // dir
         } // withEnv
       } // withCredentials
     } // withFolderProperties
-  } // wrap 
+  } // wrap
 } // node