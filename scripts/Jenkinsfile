--- conflicted
+++ resolved
@@ -66,10 +66,7 @@
                 }
                 dir("./config") {
                   //update product info
-<<<<<<< HEAD
                   def data = "ENV_PRODUCT=${env.PRODUCT_NAME}\nENV_TFVARS=${env.PRODUCT_NAME}.tfvars\nKUBE_CONFIG=${env.KUBE_CONFIG}\nBASTION_IP=${env.BASTION_IP}\nLOG_LEVEL=${env.LOG_LEVEL}\nS3_BUCKET=${env.S3_BUCKET}\nS3_FOLDER=${env.S3_FOLDER}\n"
-=======
-                  def data = "ENV_PRODUCT=${env.PRODUCT_NAME}\nENV_TFVARS=${env.PRODUCT_NAME}.tfvars\nKUBE_CONFIG=${env.KUBE_CONFIG}\nBASTION_IP=${env.BASTION_IP}\nLOG_LEVEL=${env.LOG_LEVEL}\n"
                   def version_param_name = ""
                   def channel_param_name = ""
                   if (env.MODULE) {
@@ -80,7 +77,6 @@
                     version_param_name = "${env.PRODUCT_NAME}_version"
                     channel_param_name = "${env.PRODUCT_NAME}_channel"  
                   }
->>>>>>> 89cb2ab7
                   writeFile(file: '.env', text: data)
                   //update tfvars file
                   def filename = "${env.PRODUCT_NAME}.tfvars"
