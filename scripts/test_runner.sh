--- conflicted
+++ resolved
@@ -15,12 +15,8 @@
 function validate_dir(){
   case "$TEST_DIR" in
        upgradecluster|versionbump|mixedoscluster|dualstack|validatecluster|createcluster|selinux|\
-<<<<<<< HEAD
-       certrotate|secretsencrypt|restartservice|deployrancher|clusterreset|rebootinstances|\
+       certrotate|secretsencrypt|restartservice|deployrancher|clusterreset|rebootinstances|airgap|\
        clusterrestore)
-=======
-       certrotate|secretsencrypt|restartservice|deployrancher|clusterreset|rebootinstances|airgap)
->>>>>>> 89cb2ab7
       if [[ "$TEST_DIR" == "upgradecluster" ]];
         then
             case "$TEST_TAG"  in
@@ -115,16 +111,6 @@
         go test -timeout=120m -v -count=1 ./entrypoint/clusterreset/...
     elif [ "${TEST_DIR}" = "rebootinstances" ]; then
         go test -timeout=120m -v -count=1 ./entrypoint/rebootinstances/...
-<<<<<<< HEAD
-    elif [ "${TEST_DIR}" = "clusterrestore" ]; then
-        if [ "${TEST_TAG}" = "clusterrestores3" ]; then
-            declare -a OPTS
-                OPTS=(-timeout=45m -v -count=1 ./entrypoint/clusterrestore/... -tags=clusterrestores3)
-                    [ -n "${S3_BUCKET}" ] && OPTS+=(-s3Bucket "${S3_BUCKET}")
-                    [ -n "${S3_FOLDER}" ] && OPTS+=(-s3Folder "${S3_FOLDER}")
-            go test "${OPTS[@]}"
-        fi
-=======
     elif [ "${TEST_DIR}" = "airgap" ]; then
         declare -a OPTS
         if [ "${TEST_TAG}" = "privateregistry" ]; then
@@ -135,8 +121,15 @@
             # [ -n "${TARBALL_TYPE}" ] && OPTS+=(-tarballType "${TARBALL_TYPE}")
         fi
         go test "${OPTS[@]}"
->>>>>>> 89cb2ab7
     fi
+    elif [ "${TEST_DIR}" = "clusterrestore" ]; then
+        if [ "${TEST_TAG}" = "clusterrestores3" ]; then
+            declare -a OPTS
+                OPTS=(-timeout=45m -v -count=1 ./entrypoint/clusterrestore/... -tags=clusterrestores3)
+                    [ -n "${S3_BUCKET}" ] && OPTS+=(-s3Bucket "${S3_BUCKET}")
+                    [ -n "${S3_FOLDER}" ] && OPTS+=(-s3Folder "${S3_FOLDER}")
+            go test "${OPTS[@]}"
+        fi
 fi
 }
 
