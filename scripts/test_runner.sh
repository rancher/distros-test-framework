#!/bin/bash

function validate_test_image() {
 if [ -z "${TEST_DIR}" ]; then
     printf "\n\nTEST DIR: %s is not set\n\n" "${TEST_DIR}"
     exit 1
 fi

 if [ -z "${IMG_NAME}" ]; then
    printf "\n\nIMG NAME: %s is not set\n\n" "${IMG_NAME}"
    exit 1
 fi
}

function validate_dir(){
  case "$TEST_DIR" in
       upgradecluster|versionbump|mixedoscluster|dualstack|validatecluster|createcluster|selinux|clusterrestore|\
<<<<<<< HEAD
       certrotate|secretsencrypt|restartservice|deployrancher|clusterreset|rebootinstances|airgap|ipv6only|conformance|nvidia)
=======
       certrotate|secretsencrypt|restartservice|deployrancher|clusterreset|rebootinstances|airgap|ipv6only|conformance|killalluninstall)
>>>>>>> c0406064
      if [[ "$TEST_DIR" == "upgradecluster" ]];
        then
            case "$TEST_TAG" in
                upgrademanual|upgradesuc|upgradereplacement)
                ;;
                *)
                printf "\n\n%s is not a valid test tag for %s\n\n" "${TEST_TAG}" "${TEST_DIR}"
                exit 1
                ;;
            esac
       fi
       if [[ "$TEST_DIR" == "airgap" ]];
        then
            case "$TEST_TAG" in
                privateregistry|systemdefaultregistry|tarball)
                ;;
                *)
                printf "\n\n%s is not a valid test tag for %s\n\n" "${TEST_TAG}" "${TEST_DIR}"
                exit 1
                ;;
            esac
       fi
       if [[ "$TEST_TAG" != "" ]];
        then
          printf "\n\nRunning ${ENV_PRODUCT} tests for %s with %s\n\n" "${TEST_DIR}" "${TEST_TAG}"
        else
          printf "\n\nRunning ${ENV_PRODUCT} tests for %s\n\n" "${TEST_DIR}"
        fi
          ;;
      *)
          printf "\n\n%s is not a go test package\n\n" "${TEST_DIR}"
          exit 1
          ;;
  esac
}

function run() {
if [ -n "${TEST_DIR}" ]; then
    if [ "${TEST_DIR}" = "upgradecluster" ]; then
        if [ "${TEST_TAG}" = "upgrademanual" ]; then
            go test -timeout=65m -v -tags=upgrademanual -count=1 ./entrypoint/upgradecluster/... -installVersionOrCommit "${INSTALL_VERSION_OR_COMMIT}" -channel "${CHANNEL}"
        elif [ "${TEST_TAG}" = "upgradesuc" ]; then
            go test -timeout=65m -v -tags=upgradesuc -count=1 ./entrypoint/upgradecluster/... -sucUpgradeVersion "${SUC_UPGRADE_VERSION}" -channel "${CHANNEL}"
        elif [ "${TEST_TAG}" = "upgradereplacement" ]; then
            go test -timeout=120m -v -tags=upgradereplacement -count=1 ./entrypoint/upgradecluster/... -installVersionOrCommit "${INSTALL_VERSION_OR_COMMIT}" -channel "${CHANNEL}"
    fi
    elif [ "${TEST_DIR}" = "versionbump" ]; then
        declare -a OPTS
          OPTS=(-timeout=65m -v -count=1 ./entrypoint/versionbump/... -tags="${TEST_TAG}")
            OPTS+=(-cmd "${CMD}" -expectedValue "${EXPECTED_VALUE}")
             [ -n "${VALUE_UPGRADED}" ] && OPTS+=(-expectedValueUpgrade "${VALUE_UPGRADED}")
             [ -n "${INSTALL_VERSION_OR_COMMIT}" ] && OPTS+=(-installVersionOrCommit "${INSTALL_VERSION_OR_COMMIT}")
             [ -n "${CHANNEL}" ] && OPTS+=(-channel "${CHANNEL}")
             [ -n "${TEST_CASE}" ] && OPTS+=(-testCase "${TEST_CASE}")
             [ -n "${WORKLOAD_NAME}" ] && OPTS+=(-workloadName "${WORKLOAD_NAME}")
             [ -n "${APPLY_WORKLOAD}" ] && OPTS+=(-applyWorkload "${APPLY_WORKLOAD}")
             [ -n "${DELETE_WORKLOAD}" ] && OPTS+=(-deleteWorkload "${DELETE_WORKLOAD}")
             [ -n "${DESCRIPTION}" ] && OPTS+=(-description "${DESCRIPTION}")
             [ -n "${DEBUG_MODE}" ] && OPTS+=(-debug "${DEBUG_MODE}")
        go test "${OPTS[@]}"
    elif [ "${TEST_DIR}" = "mixedoscluster" ]; then
         if [ -n "${SONOBUOY_VERSION}" ]; then
            go test -timeout=55m -v -count=1 ./entrypoint/mixedoscluster/... -sonobuoyVersion "${SONOBUOY_VERSION}"
        else
            go test -timeout=55m -v -count=1 ./entrypoint/mixedoscluster/...
         fi
    elif [ "${TEST_DIR}" = "deployrancher" ]; then
        declare -a OPTS
          OPTS=(-timeout=45m -v -count=1 ./entrypoint/deployrancher/... -tags=deployrancher)
            [ -n "${CERT_MANAGER_VERSION}" ] && OPTS+=(-certManagerVersion "${CERT_MANAGER_VERSION}")
            [ -n "${CHARTS_VERSION}" ] && OPTS+=(-chartsVersion "${CHARTS_VERSION}")
            [ -n "${CHARTS_REPO_NAME}" ] && OPTS+=(-chartsRepoName "${CHARTS_REPO_NAME}")
            [ -n "${CHARTS_REPO_URL}" ] && OPTS+=(-chartsRepoUrl "${CHARTS_REPO_URL}")
            [ -n "${CHARTS_ARGS}" ] && OPTS+=(-chartsArgs "${CHARTS_ARGS}")
        go test "${OPTS[@]}"
    elif [ "${TEST_DIR}" = "dualstack" ]; then
        go test -timeout=65m -v -count=1 ./entrypoint/dualstack/...
    elif [ "${TEST_DIR}" = "ipv6only" ]; then
        go test -timeout=65m -v -count=1 ./entrypoint/ipv6only/...
    elif [  "${TEST_DIR}" = "createcluster" ]; then
        go test -timeout=60m -v -count=1 ./entrypoint/createcluster/...
    elif [ "${TEST_DIR}" = "validatecluster" ]; then
        go test -timeout=65m -v -count=1 ./entrypoint/validatecluster/... -destroy "${DESTROY}" -killallUninstall "${KILLALLUNINSTALL}"
    elif [ "${TEST_DIR}" = "selinux" ]; then
        go test -timeout=65m -v -count=1 ./entrypoint/selinux/...
    elif [ "${TEST_DIR}" = "certrotate" ]; then
        go test -timeout=65m -v -count=1 ./entrypoint/certrotate/...
    elif [ "${TEST_DIR}" = "secretsencrypt" ]; then
        go test -timeout=45m -v -count=1 ./entrypoint/secretsencrypt/...
    elif [ "${TEST_DIR}" = "restartservice" ]; then
        go test -timeout=45m -v -count=1 ./entrypoint/restartservice/...
    elif [ "${TEST_DIR}" = "clusterreset" ]; then
        go test -timeout=120m -v -count=1 ./entrypoint/clusterreset/...
    elif [ "${TEST_DIR}" = "rebootinstances" ]; then
        go test -timeout=120m -v -count=1 ./entrypoint/rebootinstances/...
    elif [ "${TEST_DIR}" = "airgap" ]; then
        declare -a OPTS
        if [[ "${TEST_TAG}" == "privateregistry" ]] || [[ "${TEST_TAG}" == "systemdefaultregistry" ]]; then
          OPTS=(-timeout=60m -v -count=1 ./entrypoint/airgap/... -tags="${TEST_TAG}" -destroy "${DESTROY}")
            [ -n "${IMAGE_REGISTRY_URL}" ] && OPTS+=(-imageRegistryUrl "${IMAGE_REGISTRY_URL}")
            [ -n "${REGISTRY_USERNAME}" ] && OPTS+=(-registryUsername "${REGISTRY_USERNAME}")
            [ -n "${REGISTRY_PASSWORD}" ] && OPTS+=(-registryPassword "${REGISTRY_PASSWORD}")
        elif [[ "${TEST_TAG}" == "tarball" ]]; then
          OPTS=(-timeout=60m -v -count=1 ./entrypoint/airgap/... -tags="${TEST_TAG}" -destroy "${DESTROY}")
            [ -n "${TARBALL_TYPE}" ] && OPTS+=(-tarballType "${TARBALL_TYPE}")
        fi
        go test "${OPTS[@]}"
    elif [ "${TEST_DIR}" = "clusterrestore" ]; then
        declare -a OPTS
          OPTS=(-timeout=45m -v -count=1 ./entrypoint/clusterrestore/... )
           [ -n "${S3_BUCKET}" ] && OPTS+=(-s3Bucket "${S3_BUCKET}")
           [ -n "${S3_FOLDER}" ] && OPTS+=(-s3Folder "${S3_FOLDER}")
           [ -n "${CHANNEL}"   ] && OPTS+=(-channel "${CHANNEL}")
        go test "${OPTS[@]}"
    elif [ "${TEST_DIR}" = "conformance" ]; then
        declare -a OPTS
          OPTS=(-timeout=260m -v -count=1 ./entrypoint/conformance/... )
            [ -n "${SONOBUOY_VERSION}" ] && OPTS+=(-sonobuoyVersion "${SONOBUOY_VERSION}")
        go test "${OPTS[@]}" --ginkgo.timeout=260m
<<<<<<< HEAD
    elif [ "${TEST_DIR}" = "nvidia" ]; then
       go test -timeout=60m -v -count=1 ./entrypoint/nvidia/... -destroy "${DESTROY}"
=======
    elif [ "${TEST_DIR}" = "killalluninstall" ]; then
        go test -timeout=120m -v -count=1 ./entrypoint/killalluninstall/... -destroy "${DESTROY}"
>>>>>>> c0406064
    fi
fi
}

main() {
  validate_test_image
  validate_dir
  run
  tail -f /dev/null
}

main "$@"<|MERGE_RESOLUTION|>--- conflicted
+++ resolved
@@ -15,11 +15,7 @@
 function validate_dir(){
   case "$TEST_DIR" in
        upgradecluster|versionbump|mixedoscluster|dualstack|validatecluster|createcluster|selinux|clusterrestore|\
-<<<<<<< HEAD
-       certrotate|secretsencrypt|restartservice|deployrancher|clusterreset|rebootinstances|airgap|ipv6only|conformance|nvidia)
-=======
-       certrotate|secretsencrypt|restartservice|deployrancher|clusterreset|rebootinstances|airgap|ipv6only|conformance|killalluninstall)
->>>>>>> c0406064
+       certrotate|secretsencrypt|restartservice|deployrancher|clusterreset|rebootinstances|airgap|ipv6only|conformance|nvidia|killalluninstall)
       if [[ "$TEST_DIR" == "upgradecluster" ]];
         then
             case "$TEST_TAG" in
@@ -139,13 +135,10 @@
           OPTS=(-timeout=260m -v -count=1 ./entrypoint/conformance/... )
             [ -n "${SONOBUOY_VERSION}" ] && OPTS+=(-sonobuoyVersion "${SONOBUOY_VERSION}")
         go test "${OPTS[@]}" --ginkgo.timeout=260m
-<<<<<<< HEAD
+    elif [ "${TEST_DIR}" = "killalluninstall" ]; then
+        go test -timeout=120m -v -count=1 ./entrypoint/killalluninstall/... -destroy "${DESTROY}"
     elif [ "${TEST_DIR}" = "nvidia" ]; then
        go test -timeout=60m -v -count=1 ./entrypoint/nvidia/... -destroy "${DESTROY}"
-=======
-    elif [ "${TEST_DIR}" = "killalluninstall" ]; then
-        go test -timeout=120m -v -count=1 ./entrypoint/killalluninstall/... -destroy "${DESTROY}"
->>>>>>> c0406064
     fi
 fi
 }
