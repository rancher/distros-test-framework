--- conflicted
+++ resolved
@@ -14,11 +14,7 @@
 
 function validateDirName(){
   case "$TEST_DIR" in
-<<<<<<< HEAD
        upgradecluster|versionbump|mixedoscluster|dualstack|validatecluster|createcluster|selinux|certrotate)
-=======
-       upgradecluster|versionbump|mixedoscluster|dualstack|validatecluster|createcluster|selinux)
->>>>>>> 39c7c4fb
        if [[ "$TEST_TAG" != "" ]];
         then
           printf "\n\nRunning tests for %s with %s\n\n" "${TEST_DIR}" "${TEST_TAG}"
@@ -68,11 +64,8 @@
         go test -timeout=45m -v -count=1 ./entrypoint/validatecluster/...
     elif [ "${TEST_DIR}" = "selinux" ]; then
         go test -timeout=50m -v -count=1 ./entrypoint/selinux/...
-<<<<<<< HEAD
     elif [ "${TEST_DIR}" = "certrotate" ]; then
         go test -timeout=45m -v -count=1 ./entrypoint/certrotate/...
-=======
->>>>>>> 39c7c4fb
     fi
 fi
 }
@@ -83,4 +76,5 @@
   run
   tail -f /dev/null
 }
+
 main "$@"