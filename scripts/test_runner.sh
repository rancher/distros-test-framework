#!/bin/bash

function validateTestAndImage() {
 if [ -z "${TEST_DIR}" ]; then
     printf "\n\nTEST DIR: %s is not set\n\n" "${TEST_DIR}"
     exit 1
 fi

 if [ -z "${IMG_NAME}" ]; then
    printf "\n\nIMG NAME: %s is not set\n\n" "${IMG_NAME}"
    exit 1
 fi
}

<<<<<<< HEAD
case "$TEST_DIR" in
     upgradecluster|versionbump|mixedoscluster|dualstack|validatecluster|createcluster|selinux)
      printf "\n\nRunning tests for %s\n\n" "${TEST_DIR} on ${ENV_PRODUCT}"
        ;;
    *)
        printf "\n%s is not a go test package\n\n" "${TEST_DIR}"
        exit 1
        ;;
esac
=======
function validateDirName(){
  case "$TEST_DIR" in
       upgradecluster|versionbump|mixedoscluster|dualstack|validatecluster|createcluster|selinux)
       if [[ "$TEST_TAG" != "" ]];
        then
          printf "\n\nRunning tests for %s with %s\n\n" "${TEST_DIR}" "${TEST_TAG}"
        else
          printf "\n\nRunning tests for %s\n\n" "${TEST_DIR} on ${ENV_PRODUCT}"
        fi
          ;;
      *)
          printf "\n\n%s is not a go test package\n\n" "${TEST_DIR}"
          exit 1
          ;;
  esac
}
>>>>>>> 5f12fb83

function run() {
if [ -n "${TEST_DIR}" ]; then
    if [ "${TEST_DIR}" = "upgradecluster" ]; then
        if [ "${TEST_TAG}" = "upgrademanual" ]; then
            go test -timeout=65m -v -tags=upgrademanual -count=1 ./entrypoint/upgradecluster/... -installVersionOrCommit "${INSTALL_VERSION_OR_COMMIT}" -channel "${CHANNEL}"
        elif [ "${TEST_TAG}" = "upgradesuc" ]; then
            go test -timeout=65m -v -tags=upgradesuc -count=1 ./entrypoint/upgradecluster/... -sucUpgradeVersion "${SUC_UPGRADE_VERSION}" -channel "${CHANNEL}"
        fi
    elif [ "${TEST_DIR}" = "versionbump" ]; then
       declare -a OPTS
          OPTS=(-timeout=45m -v -count=1 ./entrypoint/versionbump/... -tags=versionbump)
            OPTS+=(-cmd "${CMD}" -expectedValue "${EXPECTED_VALUE}")
             [ -n "${VALUE_UPGRADED}" ] && OPTS+=(-expectedValueUpgrade "${VALUE_UPGRADED}")
             [ -n "${INSTALL_VERSION_OR_COMMIT}" ] && OPTS+=(-installVersionOrCommit "${INSTALL_VERSION_OR_COMMIT}")
             [ -n "${CHANNEL}" ] && OPTS+=(-channel "${CHANNEL}")
             [ -n "${TEST_CASE}" ] && OPTS+=(-testCase "${TEST_CASE}")
             [ -n "${WORKLOAD_NAME}" ] && OPTS+=(-workloadName "${WORKLOAD_NAME}")
             [ -n "${APPLY_WORKLOAD}" ] && OPTS+=(-applyWorkload "${APPLY_WORKLOAD}")
             [ -n "${DELETE_WORKLOAD}" ] && OPTS+=(-deleteWorkload "${DELETE_WORKLOAD}")
             [ -n "${DESCRIPTION}" ] && OPTS+=(-description "${DESCRIPTION}")
      go test "${OPTS[@]}"
    elif [ "${TEST_DIR}" = "mixedoscluster" ]; then
         if [ -n "${SONOBUOYVERSION}" ]; then
                go test -timeout=55m -v -count=1 ./entrypoint/mixedoscluster/... -sonobuoyVersion "${SONOBUOYVERSION}"
            else
                go test -timeout=55m -v -count=1 ./entrypoint/mixedoscluster/...
         fi
    elif [ "${TEST_DIR}" = "dualstack" ]; then
        go test -timeout=55m -v -count=1 ./entrypoint/dualstack/...
    elif [  "${TEST_DIR}" = "createcluster" ]; then
        go test -timeout=45m -v -count=1 ./entrypoint/createcluster/...
    elif [ "${TEST_DIR}" = "validatecluster" ]; then
        go test -timeout=45m -v -count=1 ./entrypoint/validatecluster/...
    elif [ "${TEST_DIR}" = "selinux" ]; then
<<<<<<< HEAD
        go test -timeout=45m -v -count=1 ./entrypoint/selinux/... -installVersionOrCommit "${INSTALL_VERSION_OR_COMMIT}" -channel "${CHANNEL}"
=======
        go test -timeout=50m -v -count=1 ./entrypoint/selinux/...
>>>>>>> 5f12fb83
    fi
fi
}

main() {
  validateTestAndImage
  validateDirName
  run
  tail -f /dev/null
}
main "$@"<|MERGE_RESOLUTION|>--- conflicted
+++ resolved
@@ -12,17 +12,6 @@
  fi
 }
 
-<<<<<<< HEAD
-case "$TEST_DIR" in
-     upgradecluster|versionbump|mixedoscluster|dualstack|validatecluster|createcluster|selinux)
-      printf "\n\nRunning tests for %s\n\n" "${TEST_DIR} on ${ENV_PRODUCT}"
-        ;;
-    *)
-        printf "\n%s is not a go test package\n\n" "${TEST_DIR}"
-        exit 1
-        ;;
-esac
-=======
 function validateDirName(){
   case "$TEST_DIR" in
        upgradecluster|versionbump|mixedoscluster|dualstack|validatecluster|createcluster|selinux)
@@ -39,7 +28,6 @@
           ;;
   esac
 }
->>>>>>> 5f12fb83
 
 function run() {
 if [ -n "${TEST_DIR}" ]; then
@@ -75,11 +63,7 @@
     elif [ "${TEST_DIR}" = "validatecluster" ]; then
         go test -timeout=45m -v -count=1 ./entrypoint/validatecluster/...
     elif [ "${TEST_DIR}" = "selinux" ]; then
-<<<<<<< HEAD
-        go test -timeout=45m -v -count=1 ./entrypoint/selinux/... -installVersionOrCommit "${INSTALL_VERSION_OR_COMMIT}" -channel "${CHANNEL}"
-=======
         go test -timeout=50m -v -count=1 ./entrypoint/selinux/...
->>>>>>> 5f12fb83
     fi
 fi
 }
