--- conflicted
+++ resolved
@@ -38,7 +38,6 @@
             go test -timeout=45m -v -tags=upgradesuc -count=1 ./entrypoint/upgradecluster/... -sucUpgradeVersion "${SUC_UPGRADE_VERSION}"
         fi
     elif [ "${TEST_DIR}" = "versionbump" ]; then
-<<<<<<< HEAD
        declare -a OPTS
           OPTS=(-timeout=45m -v -count=1 ./entrypoint/versionbump/... -tags=versionbump)
             OPTS+=(-cmd "${CMD}" -expectedValue "${EXPECTED_VALUE}")
@@ -47,22 +46,10 @@
              [ -n "${CHANNEL}" ] && OPTS+=(-channel "${CHANNEL}")
              [ -n "${TEST_CASE}" ] && OPTS+=(-testCase "${TEST_CASE}")
              [ -n "${WORKLOAD_NAME}" ] && OPTS+=(-workloadName "${WORKLOAD_NAME}")
-             [ -n "${DEPLOY_WORKLOAD}" ] && OPTS+=(-deployWorkload "${DEPLOY_WORKLOAD}")
+             [ -n "${APPLY_WORKLOAD}" ] && OPTS+=(-applyWorkload "${APPLY_WORKLOAD}")
+             [ -n "${DELETE_WORKLOAD}" ] && OPTS+=(-deleteWorkload "${DELETE_WORKLOAD}")
              [ -n "${DESCRIPTION}" ] && OPTS+=(-description "${DESCRIPTION}")
       go test "${OPTS[@]}"
-=======
-        go test -timeout=45m -v -tags=versionbump -count=1 ./entrypoint/versionbump/... \
-            -cmd "${CMD}" \
-            -expectedValue "${EXPECTED_VALUE}" \
-            -expectedValueUpgrade "${VALUE_UPGRADED}" \
-            -installVersionOrCommit "${INSTALL_VERSION_OR_COMMIT}" \
-            -channel "${CHANNEL}" \
-            -testCase "${TEST_CASE}" \
-            -applyWorkload "${APPLY_WORKLOAD}" \
-            -deleteWorkload "${DELETE_WORKLOAD}" \
-            -workloadName "${WORKLOAD_NAME}" \
-            -description "${DESCRIPTION}"
->>>>>>> 86278e7b
     elif [ "${TEST_DIR}" = "mixedoscluster" ]; then
          if [ -n "${SONOBUOYVERSION}" ]; then
                 go test -timeout=55m -v -count=1 ./entrypoint/mixedoscluster/... -sonobuoyVersion "${SONOBUOYVERSION}"
