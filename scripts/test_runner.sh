--- conflicted
+++ resolved
@@ -75,13 +75,10 @@
     elif [  "${TEST_DIR}" = "createcluster" ]; then
         go test -timeout=60m -v -count=1 ./entrypoint/createcluster/...
     elif [ "${TEST_DIR}" = "validatecluster" ]; then
-<<<<<<< HEAD
         go test -timeout=45m -v -count=1 ./entrypoint/validatecluster/...
     elif [ "${TEST_DIR}" = "clusterreset" ]; then
-        go test -timeout=90m -v -count=1 ./entrypoint/clusterreset/...
-=======
+        go test -timeout=120m -v -count=1 ./entrypoint/clusterreset/...
         go test -timeout=65m -v -count=1 ./entrypoint/validatecluster/...
->>>>>>> 92dd0596
     elif [ "${TEST_DIR}" = "selinux" ]; then
         go test -timeout=65m -v -count=1 ./entrypoint/selinux/...
     elif [ "${TEST_DIR}" = "certrotate" ]; then
