#!/bin/bash

<<<<<<< HEAD
#Get resource name from tfvarslocal && change name to make more sense in this context
PRODUCT_NAME=$(grep ENV_PRODUCT <../config/.env | cut -d= -f2 | tr -d ' "')
RESOURCE_NAME=$(grep resource_name <../config/"$PRODUCT_NAME".tfvars | cut -d= -f2 | tr -d ' "')

if [ -z "$RESOURCE_NAME" ] || [ -z "$PRODUCT_NAME" ]; then
  echo "No file or directory found"
  exit 1
fi

NAME_PREFIX="$RESOURCE_NAME"
#Terminate the instances
echo "Terminating resources for $NAME_PREFIX if still up and running"
# shellcheck disable=SC2046
aws ec2 terminate-instances --instance-ids $(aws ec2 describe-instances \
  --filters "Name=tag:Name,Values=${NAME_PREFIX}*" \
  "Name=instance-state-name,Values=running" --query \
  'Reservations[].Instances[].InstanceId' --output text) > /dev/null 2>&1


#Search for DB instances and delete them
INSTANCES=$(aws rds describe-db-instances --query "DBInstances[?starts_with(DBInstanceIdentifier,
'${NAME_PREFIX}')].DBInstanceIdentifier" --output text 2> /dev/null)
for instance in $INSTANCES; do
  aws rds delete-db-instance --db-instance-identifier "$instance" --skip-final-snapshot > /dev/null 2>&1
done


#Search for DB clusters and delete them
CLUSTERS=$(aws rds describe-db-clusters --query "DBClusters[?starts_with(DBClusterIdentifier,
 '${NAME_PREFIX}')].DBClusterIdentifier" --output text 2> /dev/null)
for cluster in $CLUSTERS; do
  aws rds delete-db-cluster --db-cluster-identifier "$cluster" --skip-final-snapshot > /dev/null 2>&1
  aws rds wait db-cluster-deleted --db-cluster-identifier "$cluster"
done


#Search for DB snapshots and delete them
SNAPSHOTS=$(aws rds describe-db-snapshots --query "DBSnapshots[?starts_with(DBSnapshotIdentifier,
 '${NAME_PREFIX}')].DBSnapshotIdentifier" --output text 2> /dev/null)
for snapshot in $SNAPSHOTS; do
  aws rds delete-db-snapshot --db-snapshot-identifier "$snapshot" > /dev/null 2>&1
done


#Get the list of load balancer ARNs
LB_ARN_LIST=$(aws elbv2 describe-load-balancers \
  --query "LoadBalancers[?starts_with(LoadBalancerName, '${NAME_PREFIX}') && Type=='network'].LoadBalancerArn" \
  --output text)


#Loop through the load balancer ARNs and delete the load balancers
for LB_ARN in $LB_ARN_LIST; do
  echo "Deleting load balancer $LB_ARN"
  aws elbv2 delete-load-balancer --load-balancer-arn "$LB_ARN"
done

#Get the list of target group ARNs
TG_ARN_LIST=$(aws elbv2 describe-target-groups \
  --query "TargetGroups[?starts_with(TargetGroupName, '${NAME_PREFIX}') && Protocol=='TCP'].TargetGroupArn" \
  --output text)


#Loop through the target group ARNs and delete the target groups
for TG_ARN in $TG_ARN_LIST; do
  echo "Deleting target group $TG_ARN"
  aws elbv2 delete-target-group --target-group-arn "$TG_ARN"
done


#Get the ID and recordName with lower case of the hosted zone that contains the Route 53 record sets
NAME_PREFIX_LOWER=$(echo "$NAME_PREFIX" | tr '[:upper:]' '[:lower:]')
R53_ZONE_ID=$(aws route53 list-hosted-zones-by-name --dns-name "${NAME_PREFIX}." \
  --query "HostedZones[0].Id" --output text)
R53_RECORD=$(aws route53 list-resource-record-sets \
  --hosted-zone-id "${R53_ZONE_ID}" \
  --query "ResourceRecordSets[?starts_with(Name, '${NAME_PREFIX_LOWER}.') && Type == 'CNAME'].Name" \
  --output text)


#Get ResourceRecord Value
RECORD_VALUE=$(aws route53 list-resource-record-sets \
  --hosted-zone-id "${R53_ZONE_ID}" \
  --query "ResourceRecordSets[?starts_with(Name, '${NAME_PREFIX_LOWER}.') \
    && Type == 'CNAME'].ResourceRecords[0].Value" --output text)


#Delete Route53 record
if [[ "$R53_RECORD" == "${NAME_PREFIX_LOWER}."* ]]; then
  echo "Deleting Route53 record ${R53_RECORD}"
  CHANGE_STATUS=$(aws route53 change-resource-record-sets --hosted-zone-id "${R53_ZONE_ID}" \
    --change-batch '{"Changes": [
            {
                "Action": "DELETE",
                "ResourceRecordSet": {
                    "Name": "'"${R53_RECORD}"'",
                    "Type": "CNAME",
                    "TTL": 300,
                    "ResourceRecords": [
                        {
                            "Value": "'"${RECORD_VALUE}"'"
                        }
                    ]
                }
            }
        ]
    }')
  STATUS_ID=$(echo "$CHANGE_STATUS" | jq -r '.ChangeInfo.Id')
  #Get status from the change
  aws route53 wait resource-record-sets-changed --id "$STATUS_ID"
  echo "Successfully deleted Route53 record ${R53_RECORD}: status: ${STATUS_ID}"
=======
#Get product from product.yaml file and validate
PRODUCT_NAME=$(grep ENV_PRODUCT <../config/product.yaml | cut -d: -f2 | tr -d ' "')
if [[ -z "$PRODUCT_NAME" || ! "$PRODUCT_NAME" =~ ^(rke2|k3s)$ ]]; then
  echo "Wrong or empty product name found in product.yaml file for: $PRODUCT_NAME"
  exit 1
fi

#Get resource name from tfvars file and validate
RESOURCE_NAME=$(grep resource_name <../config/"$PRODUCT_NAME".tfvars | cut -d= -f2 | tr -d ' "')
if [[ -z "$RESOURCE_NAME" ]]; then
  echo "No resource name found for: $PRODUCT_NAME.tfvars file"
  exit 1
fi

#validate path to the product.yaml file
if [[ ! -f ../config/product.yaml ]]; then
  echo "No product.yaml file found in config directory"
  exit 1
fi

#Validate path to the tfvars file
if [[ ! -f ../config/"$PRODUCT_NAME".tfvars ]]; then
  echo "No $PRODUCT_NAME.tfvars file found in config directory"
  exit 1
fi

printf "This is going to delete all AWS resources with the prefix %s. Continue (yes/no)? " "$RESOURCE_NAME"
read -r REPLY
if [[ "$REPLY" =~ ^[Yy][Ee][Ss]$ ]]; then
  echo "Deleting resources for $RESOURCE_NAME"

  NAME_PREFIX="$RESOURCE_NAME"
  #Terminate instances
  echo "Terminating resources for $NAME_PREFIX if still up and running"
  # shellcheck disable=SC2046
  aws ec2 terminate-instances --instance-ids $(aws ec2 describe-instances \
    --filters "Name=tag:Name,Values=${NAME_PREFIX}*" \
    "Name=instance-state-name,Values=running" --query \
    'Reservations[].Instances[].InstanceId' --output text) > /dev/null 2>&1

  #Search for DB instances and delete them
  INSTANCES=$(aws rds describe-db-instances --query "DBInstances[?starts_with(DBInstanceIdentifier,
  '${NAME_PREFIX}')].DBInstanceIdentifier" --output text 2> /dev/null)
  for instance in $INSTANCES; do
    aws rds delete-db-instance --db-instance-identifier "$instance" --skip-final-snapshot > /dev/null 2>&1
  done


  #Search for DB clusters and delete them
  CLUSTERS=$(aws rds describe-db-clusters --query "DBClusters[?starts_with(DBClusterIdentifier,
   '${NAME_PREFIX}')].DBClusterIdentifier" --output text 2> /dev/null)
  for cluster in $CLUSTERS; do
    aws rds delete-db-cluster --db-cluster-identifier "$cluster" --skip-final-snapshot > /dev/null 2>&1
    aws rds wait db-cluster-deleted --db-cluster-identifier "$cluster"
  done


  #Search for DB snapshots and delete them
  SNAPSHOTS=$(aws rds describe-db-snapshots --query "DBSnapshots[?starts_with(DBSnapshotIdentifier,
   '${NAME_PREFIX}')].DBSnapshotIdentifier" --output text 2> /dev/null)
  for snapshot in $SNAPSHOTS; do
    aws rds delete-db-snapshot --db-snapshot-identifier "$snapshot" > /dev/null 2>&1
  done


  #Get the list of load balancer ARNs
  LB_ARN_LIST=$(aws elbv2 describe-load-balancers \
    --query "LoadBalancers[?starts_with(LoadBalancerName, '${NAME_PREFIX}') && Type=='network'].LoadBalancerArn" \
    --output text)


  #Loop through the load balancer ARNs and delete the load balancers
  for LB_ARN in $LB_ARN_LIST; do
    echo "Deleting load balancer $LB_ARN"
    aws elbv2 delete-load-balancer --load-balancer-arn "$LB_ARN"
  done

  #Get the list of target group ARNs
  TG_ARN_LIST=$(aws elbv2 describe-target-groups \
    --query "TargetGroups[?starts_with(TargetGroupName, '${NAME_PREFIX}') && Protocol=='TCP'].TargetGroupArn" \
    --output text)


  #Loop through the target group ARNs and delete the target groups
  for TG_ARN in $TG_ARN_LIST; do
    echo "Deleting target group $TG_ARN"
    aws elbv2 delete-target-group --target-group-arn "$TG_ARN"
  done


  #Get the ID and recordName with lower case of the hosted zone that contains the Route 53 record sets
  NAME_PREFIX_LOWER=$(echo "$NAME_PREFIX" | tr '[:upper:]' '[:lower:]')
  R53_ZONE_ID=$(aws route53 list-hosted-zones-by-name --dns-name "${NAME_PREFIX}." \
    --query "HostedZones[0].Id" --output text)
  R53_RECORD=$(aws route53 list-resource-record-sets \
    --hosted-zone-id "${R53_ZONE_ID}" \
    --query "ResourceRecordSets[?starts_with(Name, '${NAME_PREFIX_LOWER}.') && Type == 'CNAME'].Name" \
    --output text)


  #Get ResourceRecord Value
  RECORD_VALUE=$(aws route53 list-resource-record-sets \
    --hosted-zone-id "${R53_ZONE_ID}" \
    --query "ResourceRecordSets[?starts_with(Name, '${NAME_PREFIX_LOWER}.') \
      && Type == 'CNAME'].ResourceRecords[0].Value" --output text)


  #Delete Route53 record
  if [[ "$R53_RECORD" == "${NAME_PREFIX_LOWER}."* ]]; then
    echo "Deleting Route53 record ${R53_RECORD}"
    CHANGE_STATUS=$(aws route53 change-resource-record-sets --hosted-zone-id "${R53_ZONE_ID}" \
      --change-batch '{"Changes": [
              {
                  "Action": "DELETE",
                  "ResourceRecordSet": {
                      "Name": "'"${R53_RECORD}"'",
                      "Type": "CNAME",
                      "TTL": 300,
                      "ResourceRecords": [
                          {
                              "Value": "'"${RECORD_VALUE}"'"
                          }
                      ]
                  }
              }
          ]
      }')
    STATUS_ID=$(echo "$CHANGE_STATUS" | jq -r '.ChangeInfo.Id')
    #Get status from the change
    aws route53 wait resource-record-sets-changed --id "$STATUS_ID"
    echo "Successfully deleted Route53 record ${R53_RECORD}: status: ${STATUS_ID}"
  else
    echo "No Route53 record found"
  fi
>>>>>>> 11cc5731
else
  echo "Exiting: No resources deleted as per user input. Please delete the resources manually"
  exit 1
fi<|MERGE_RESOLUTION|>--- conflicted
+++ resolved
@@ -1,119 +1,7 @@
 #!/bin/bash
 
-<<<<<<< HEAD
 #Get resource name from tfvarslocal && change name to make more sense in this context
 PRODUCT_NAME=$(grep ENV_PRODUCT <../config/.env | cut -d= -f2 | tr -d ' "')
-RESOURCE_NAME=$(grep resource_name <../config/"$PRODUCT_NAME".tfvars | cut -d= -f2 | tr -d ' "')
-
-if [ -z "$RESOURCE_NAME" ] || [ -z "$PRODUCT_NAME" ]; then
-  echo "No file or directory found"
-  exit 1
-fi
-
-NAME_PREFIX="$RESOURCE_NAME"
-#Terminate the instances
-echo "Terminating resources for $NAME_PREFIX if still up and running"
-# shellcheck disable=SC2046
-aws ec2 terminate-instances --instance-ids $(aws ec2 describe-instances \
-  --filters "Name=tag:Name,Values=${NAME_PREFIX}*" \
-  "Name=instance-state-name,Values=running" --query \
-  'Reservations[].Instances[].InstanceId' --output text) > /dev/null 2>&1
-
-
-#Search for DB instances and delete them
-INSTANCES=$(aws rds describe-db-instances --query "DBInstances[?starts_with(DBInstanceIdentifier,
-'${NAME_PREFIX}')].DBInstanceIdentifier" --output text 2> /dev/null)
-for instance in $INSTANCES; do
-  aws rds delete-db-instance --db-instance-identifier "$instance" --skip-final-snapshot > /dev/null 2>&1
-done
-
-
-#Search for DB clusters and delete them
-CLUSTERS=$(aws rds describe-db-clusters --query "DBClusters[?starts_with(DBClusterIdentifier,
- '${NAME_PREFIX}')].DBClusterIdentifier" --output text 2> /dev/null)
-for cluster in $CLUSTERS; do
-  aws rds delete-db-cluster --db-cluster-identifier "$cluster" --skip-final-snapshot > /dev/null 2>&1
-  aws rds wait db-cluster-deleted --db-cluster-identifier "$cluster"
-done
-
-
-#Search for DB snapshots and delete them
-SNAPSHOTS=$(aws rds describe-db-snapshots --query "DBSnapshots[?starts_with(DBSnapshotIdentifier,
- '${NAME_PREFIX}')].DBSnapshotIdentifier" --output text 2> /dev/null)
-for snapshot in $SNAPSHOTS; do
-  aws rds delete-db-snapshot --db-snapshot-identifier "$snapshot" > /dev/null 2>&1
-done
-
-
-#Get the list of load balancer ARNs
-LB_ARN_LIST=$(aws elbv2 describe-load-balancers \
-  --query "LoadBalancers[?starts_with(LoadBalancerName, '${NAME_PREFIX}') && Type=='network'].LoadBalancerArn" \
-  --output text)
-
-
-#Loop through the load balancer ARNs and delete the load balancers
-for LB_ARN in $LB_ARN_LIST; do
-  echo "Deleting load balancer $LB_ARN"
-  aws elbv2 delete-load-balancer --load-balancer-arn "$LB_ARN"
-done
-
-#Get the list of target group ARNs
-TG_ARN_LIST=$(aws elbv2 describe-target-groups \
-  --query "TargetGroups[?starts_with(TargetGroupName, '${NAME_PREFIX}') && Protocol=='TCP'].TargetGroupArn" \
-  --output text)
-
-
-#Loop through the target group ARNs and delete the target groups
-for TG_ARN in $TG_ARN_LIST; do
-  echo "Deleting target group $TG_ARN"
-  aws elbv2 delete-target-group --target-group-arn "$TG_ARN"
-done
-
-
-#Get the ID and recordName with lower case of the hosted zone that contains the Route 53 record sets
-NAME_PREFIX_LOWER=$(echo "$NAME_PREFIX" | tr '[:upper:]' '[:lower:]')
-R53_ZONE_ID=$(aws route53 list-hosted-zones-by-name --dns-name "${NAME_PREFIX}." \
-  --query "HostedZones[0].Id" --output text)
-R53_RECORD=$(aws route53 list-resource-record-sets \
-  --hosted-zone-id "${R53_ZONE_ID}" \
-  --query "ResourceRecordSets[?starts_with(Name, '${NAME_PREFIX_LOWER}.') && Type == 'CNAME'].Name" \
-  --output text)
-
-
-#Get ResourceRecord Value
-RECORD_VALUE=$(aws route53 list-resource-record-sets \
-  --hosted-zone-id "${R53_ZONE_ID}" \
-  --query "ResourceRecordSets[?starts_with(Name, '${NAME_PREFIX_LOWER}.') \
-    && Type == 'CNAME'].ResourceRecords[0].Value" --output text)
-
-
-#Delete Route53 record
-if [[ "$R53_RECORD" == "${NAME_PREFIX_LOWER}."* ]]; then
-  echo "Deleting Route53 record ${R53_RECORD}"
-  CHANGE_STATUS=$(aws route53 change-resource-record-sets --hosted-zone-id "${R53_ZONE_ID}" \
-    --change-batch '{"Changes": [
-            {
-                "Action": "DELETE",
-                "ResourceRecordSet": {
-                    "Name": "'"${R53_RECORD}"'",
-                    "Type": "CNAME",
-                    "TTL": 300,
-                    "ResourceRecords": [
-                        {
-                            "Value": "'"${RECORD_VALUE}"'"
-                        }
-                    ]
-                }
-            }
-        ]
-    }')
-  STATUS_ID=$(echo "$CHANGE_STATUS" | jq -r '.ChangeInfo.Id')
-  #Get status from the change
-  aws route53 wait resource-record-sets-changed --id "$STATUS_ID"
-  echo "Successfully deleted Route53 record ${R53_RECORD}: status: ${STATUS_ID}"
-=======
-#Get product from product.yaml file and validate
-PRODUCT_NAME=$(grep ENV_PRODUCT <../config/product.yaml | cut -d: -f2 | tr -d ' "')
 if [[ -z "$PRODUCT_NAME" || ! "$PRODUCT_NAME" =~ ^(rke2|k3s)$ ]]; then
   echo "Wrong or empty product name found in product.yaml file for: $PRODUCT_NAME"
   exit 1
@@ -123,12 +11,6 @@
 RESOURCE_NAME=$(grep resource_name <../config/"$PRODUCT_NAME".tfvars | cut -d= -f2 | tr -d ' "')
 if [[ -z "$RESOURCE_NAME" ]]; then
   echo "No resource name found for: $PRODUCT_NAME.tfvars file"
-  exit 1
-fi
-
-#validate path to the product.yaml file
-if [[ ! -f ../config/product.yaml ]]; then
-  echo "No product.yaml file found in config directory"
   exit 1
 fi
 
@@ -246,7 +128,6 @@
   else
     echo "No Route53 record found"
   fi
->>>>>>> 11cc5731
 else
   echo "Exiting: No resources deleted as per user input. Please delete the resources manually"
   exit 1
