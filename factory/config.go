package factory

import (
	"fmt"
	"path/filepath"
	"strconv"
	"strings"
	"sync"

	"github.com/gruntwork-io/terratest/modules/terraform"
	"github.com/rancher/distros-test-framework/config"
	"github.com/rancher/distros-test-framework/shared"

	. "github.com/onsi/ginkgo/v2"
)

var (
	once    sync.Once
	cluster *Cluster
)

type Cluster struct {
<<<<<<< HEAD
	Status       string
	ServerIPs    []string
	AgentIPs     []string
	WinAgentIPs  []string
	NumWinAgents int
	NumServers   int
	NumAgents    int
	Config       ClusterConfig
}

type ClusterConfig struct {
	RenderedTemplate string
	ExternalDb       string
	DatastoreType    string
=======
	Status           string
	ServerIPs        []string
	AgentIPs         []string
	WinAgentIPs      []string
	NumServers       int
	NumAgents        int
	NumWinAgents	 int
	RenderedTemplate string
	ExternalDb       string
	ClusterType      string
	ProductType      string
	ArchType         string
>>>>>>> bc0b193b
}

func loadConfig() (*config.ProductConfig, error) {
	cfg, err := config.AddConfigEnv("./config")
	if err != nil {
		return nil, shared.ReturnLogError("error getting config: %w\n", err)
	}

	return cfg, nil
}

func addTerraformOptions() (*terraform.Options, string, error) {
	cfg, err := loadConfig()
	if err != nil {
		return nil, "", shared.ReturnLogError("error loading config: %w\n", err)
	}

	var varDir string
	var tfDir string

	varDir, err = filepath.Abs(shared.BasePath() + fmt.Sprintf("/distros-test-framework/config/%s.tfvars", cfg.Product))
	if err != nil {
<<<<<<< HEAD
		return nil, "", shared.ReturnLogError("invalid product: %s\n", cfg.Product)
	}
	tfDir, err = filepath.Abs(shared.BasePath() + fmt.Sprintf("/distros-test-framework/modules/%s", cfg.Product))
=======
		return nil, "", err
	}
	tfDir, err = filepath.Abs(shared.BasePath() + fmt.Sprintf("/distros-test-framework/modules/%s",cfg.Product))
>>>>>>> bc0b193b
	if err != nil {
		return nil, "", shared.ReturnLogError("no module found for product: %s\n", cfg.Product)
	}
<<<<<<< HEAD

	// if cfg.Product == "rke2" {
	// 	varDir, err = filepath.Abs(shared.BasePath() + "/distros-test-framework/config/rke2.tfvars")
	// 	tfDir, err = filepath.Abs(shared.BasePath() + "/distros-test-framework/modules/rke2")
	// } else if cfg.Product == "k3s" {
	// 	varDir, err = filepath.Abs(shared.BasePath() + "/distros-test-framework/config/k3s.tfvars")
	// 	tfDir, err = filepath.Abs(shared.BasePath() + "/distros-test-framework/modules/k3s")
	// } else {
	// 	return nil, "", shared.ReturnLogError("invalid product %s\n", cfg.Product)
	// }
	//
	// if err != nil {
	// 	return nil, "", shared.ReturnLogError("error getting absolute path: %w\n", err)
	// }

=======
	
>>>>>>> bc0b193b
	terraformOptions := &terraform.Options{
		TerraformDir: tfDir,
		VarFiles:     []string{varDir},
	}

	return terraformOptions, varDir, nil
}

func addClusterConfig(
	g GinkgoTInterface,
	varDir string,
	terraformOptions *terraform.Options,
) (*Cluster, error) {
	cfg, err := loadConfig()
	if err != nil {
		return nil, shared.ReturnLogError("error loading config: %w", err)
	}

	c := &Cluster{}

	shared.KubeConfigFile = terraform.Output(g, terraformOptions, "kubeconfig")
	shared.AwsUser = terraform.GetVariableAsStringFromVarFile(g, varDir, "aws_user")
	shared.AccessKey = terraform.GetVariableAsStringFromVarFile(g, varDir, "access_key")
	shared.Arch = terraform.GetVariableAsStringFromVarFile(g, varDir, "arch")

	if cfg.Product == "k3s" {
<<<<<<< HEAD
		c.Config.DatastoreType = terraform.GetVariableAsStringFromVarFile(g, varDir, "datastore_type")
		if c.Config.DatastoreType == "" {
			c.Config.ExternalDb = terraform.GetVariableAsStringFromVarFile(g, varDir, "external_db")
			c.Config.RenderedTemplate = terraform.Output(g, terraformOptions, "rendered_template")
		}
	}
=======
		c.ClusterType = terraform.GetVariableAsStringFromVarFile(g, varDir, "cluster_type")
		if c.ClusterType == "" {
			c.ExternalDb = terraform.GetVariableAsStringFromVarFile(g, varDir, "external_db")
			c.RenderedTemplate = terraform.Output(g, terraformOptions, "rendered_template")
		}
	} 
	
	shared.KubeConfigFile = terraform.Output(g, terraformOptions, "kubeconfig")
	shared.AwsUser = terraform.GetVariableAsStringFromVarFile(g, varDir, "aws_user")
	shared.AccessKey = terraform.GetVariableAsStringFromVarFile(g, varDir, "access_key")
	shared.Arch = terraform.GetVariableAsStringFromVarFile(g, varDir, "arch")
	c.ArchType = shared.Arch
	c.ProductType = cfg.Product
	
	c.ServerIPs = strings.Split(terraform.Output(g, terraformOptions, "master_ips"), ",")
>>>>>>> bc0b193b

	serverIPs := strings.Split(terraform.Output(g, terraformOptions, "master_ips"), ",")
	c.ServerIPs = serverIPs

	rawAgentIPs := terraform.Output(g, terraformOptions, "worker_ips")
	if rawAgentIPs != "" {
		c.AgentIPs = strings.Split(rawAgentIPs, ",")
	}
<<<<<<< HEAD
	c.AgentIPs = agentIPs

=======
	
>>>>>>> bc0b193b
	if cfg.Product == "rke2" {
		rawWinAgentIPs := terraform.Output(g, terraformOptions, "windows_worker_ips")
		if rawWinAgentIPs != "" {
			c.WinAgentIPs = strings.Split(rawWinAgentIPs, ",")
		}
<<<<<<< HEAD
		NumWinAgents, err := strconv.Atoi(terraform.GetVariableAsStringFromVarFile(g, varDir, "no_of_windows_worker_nodes"))
		if err != nil {
			return nil, err
		}

		c.NumWinAgents = NumWinAgents
	}

=======
	}
	
>>>>>>> bc0b193b
	return c, nil
}

func addSplitRole(g GinkgoTInterface, varDir string, numServers int) (int, error) {
	splitRoles := terraform.GetVariableAsStringFromVarFile(g, varDir, "split_roles")
	if splitRoles == "true" {
		etcdNodes, err := strconv.Atoi(terraform.GetVariableAsStringFromVarFile(g, varDir, "etcd_only_nodes"))
		if err != nil {
			return 0, shared.ReturnLogError("error getting etcd_only_nodes %w", err)
		}
		etcdCpNodes, err := strconv.Atoi(terraform.GetVariableAsStringFromVarFile(g, varDir, "etcd_cp_nodes"))
		if err != nil {
			return 0, shared.ReturnLogError("error getting etcd_cp_nodes %w", err)
		}
		etcdWorkerNodes, err := strconv.Atoi(terraform.GetVariableAsStringFromVarFile(g, varDir, "etcd_worker_nodes"))
		if err != nil {
			return 0, shared.ReturnLogError("error getting etcd_worker_nodes %w", err)
		}
		cpNodes, err := strconv.Atoi(terraform.GetVariableAsStringFromVarFile(g, varDir, "cp_only_nodes"))
		if err != nil {
			return 0, shared.ReturnLogError("error getting cp_only_nodes %w", err)
		}
		cpWorkerNodes, err := strconv.Atoi(terraform.GetVariableAsStringFromVarFile(g, varDir, "cp_worker_nodes"))
		if err != nil {
			return 0, shared.ReturnLogError("error getting cp_worker_nodes %w", err)
		}
		numServers = numServers + etcdNodes + etcdCpNodes + etcdWorkerNodes + cpNodes + cpWorkerNodes
	}

	return numServers, nil
}<|MERGE_RESOLUTION|>--- conflicted
+++ resolved
@@ -20,7 +20,6 @@
 )
 
 type Cluster struct {
-<<<<<<< HEAD
 	Status       string
 	ServerIPs    []string
 	AgentIPs     []string
@@ -34,21 +33,9 @@
 type ClusterConfig struct {
 	RenderedTemplate string
 	ExternalDb       string
-	DatastoreType    string
-=======
-	Status           string
-	ServerIPs        []string
-	AgentIPs         []string
-	WinAgentIPs      []string
-	NumServers       int
-	NumAgents        int
-	NumWinAgents	 int
-	RenderedTemplate string
-	ExternalDb       string
-	ClusterType      string
-	ProductType      string
-	ArchType         string
->>>>>>> bc0b193b
+	DataStore        string
+	Product          string
+	Arch             string
 }
 
 func loadConfig() (*config.ProductConfig, error) {
@@ -71,19 +58,13 @@
 
 	varDir, err = filepath.Abs(shared.BasePath() + fmt.Sprintf("/distros-test-framework/config/%s.tfvars", cfg.Product))
 	if err != nil {
-<<<<<<< HEAD
 		return nil, "", shared.ReturnLogError("invalid product: %s\n", cfg.Product)
 	}
+
 	tfDir, err = filepath.Abs(shared.BasePath() + fmt.Sprintf("/distros-test-framework/modules/%s", cfg.Product))
-=======
-		return nil, "", err
-	}
-	tfDir, err = filepath.Abs(shared.BasePath() + fmt.Sprintf("/distros-test-framework/modules/%s",cfg.Product))
->>>>>>> bc0b193b
 	if err != nil {
 		return nil, "", shared.ReturnLogError("no module found for product: %s\n", cfg.Product)
 	}
-<<<<<<< HEAD
 
 	// if cfg.Product == "rke2" {
 	// 	varDir, err = filepath.Abs(shared.BasePath() + "/distros-test-framework/config/rke2.tfvars")
@@ -99,9 +80,6 @@
 	// 	return nil, "", shared.ReturnLogError("error getting absolute path: %w\n", err)
 	// }
 
-=======
-	
->>>>>>> bc0b193b
 	terraformOptions := &terraform.Options{
 		TerraformDir: tfDir,
 		VarFiles:     []string{varDir},
@@ -119,71 +97,43 @@
 	if err != nil {
 		return nil, shared.ReturnLogError("error loading config: %w", err)
 	}
-
 	c := &Cluster{}
 
 	shared.KubeConfigFile = terraform.Output(g, terraformOptions, "kubeconfig")
 	shared.AwsUser = terraform.GetVariableAsStringFromVarFile(g, varDir, "aws_user")
 	shared.AccessKey = terraform.GetVariableAsStringFromVarFile(g, varDir, "access_key")
 	shared.Arch = terraform.GetVariableAsStringFromVarFile(g, varDir, "arch")
+	c.Config.Arch = shared.Arch
+	c.Config.Product = cfg.Product
+	c.ServerIPs = strings.Split(terraform.Output(g, terraformOptions, "master_ips"), ",")
 
 	if cfg.Product == "k3s" {
-<<<<<<< HEAD
-		c.Config.DatastoreType = terraform.GetVariableAsStringFromVarFile(g, varDir, "datastore_type")
-		if c.Config.DatastoreType == "" {
+		c.Config.DataStore = terraform.GetVariableAsStringFromVarFile(g, varDir, "datastore_type")
+		if c.Config.DataStore == "" {
 			c.Config.ExternalDb = terraform.GetVariableAsStringFromVarFile(g, varDir, "external_db")
 			c.Config.RenderedTemplate = terraform.Output(g, terraformOptions, "rendered_template")
 		}
 	}
-=======
-		c.ClusterType = terraform.GetVariableAsStringFromVarFile(g, varDir, "cluster_type")
-		if c.ClusterType == "" {
-			c.ExternalDb = terraform.GetVariableAsStringFromVarFile(g, varDir, "external_db")
-			c.RenderedTemplate = terraform.Output(g, terraformOptions, "rendered_template")
-		}
-	} 
-	
-	shared.KubeConfigFile = terraform.Output(g, terraformOptions, "kubeconfig")
-	shared.AwsUser = terraform.GetVariableAsStringFromVarFile(g, varDir, "aws_user")
-	shared.AccessKey = terraform.GetVariableAsStringFromVarFile(g, varDir, "access_key")
-	shared.Arch = terraform.GetVariableAsStringFromVarFile(g, varDir, "arch")
-	c.ArchType = shared.Arch
-	c.ProductType = cfg.Product
-	
-	c.ServerIPs = strings.Split(terraform.Output(g, terraformOptions, "master_ips"), ",")
->>>>>>> bc0b193b
-
-	serverIPs := strings.Split(terraform.Output(g, terraformOptions, "master_ips"), ",")
-	c.ServerIPs = serverIPs
 
 	rawAgentIPs := terraform.Output(g, terraformOptions, "worker_ips")
 	if rawAgentIPs != "" {
 		c.AgentIPs = strings.Split(rawAgentIPs, ",")
 	}
-<<<<<<< HEAD
-	c.AgentIPs = agentIPs
 
-=======
-	
->>>>>>> bc0b193b
 	if cfg.Product == "rke2" {
 		rawWinAgentIPs := terraform.Output(g, terraformOptions, "windows_worker_ips")
 		if rawWinAgentIPs != "" {
 			c.WinAgentIPs = strings.Split(rawWinAgentIPs, ",")
 		}
-<<<<<<< HEAD
-		NumWinAgents, err := strconv.Atoi(terraform.GetVariableAsStringFromVarFile(g, varDir, "no_of_windows_worker_nodes"))
+		numWinAgents, err := strconv.Atoi(terraform.GetVariableAsStringFromVarFile(g, varDir,
+			"no_of_windows_worker_nodes"))
 		if err != nil {
-			return nil, err
+			return nil, shared.ReturnLogError("error getting no_of_windows_worker_nodes: \n%w", err)
 		}
 
-		c.NumWinAgents = NumWinAgents
+		c.NumWinAgents = numWinAgents
 	}
 
-=======
-	}
-	
->>>>>>> bc0b193b
 	return c, nil
 }
 
