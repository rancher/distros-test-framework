package shared

import (
	"fmt"
	"os"
	"sync"

	"github.com/rancher/distros-test-framework/pkg/customflag"
)

// SetupAirgapRegistry sets bastion node for airgap registry.
func SetupAirgapRegistry(cluster *Cluster, flags *customflag.FlagConfig, airgapMethod string) error {
	LogLevel("info", "Downloading %v artifacts...", cluster.Config.Product)
	_, err := GetArtifacts(cluster, flags.AirgapFlag.TarballType)
	if err != nil {
		return fmt.Errorf("error downloading artifacts: %w", err)
	}

	switch airgapMethod {
	case "private_registry":
		LogLevel("info", "Adding private registry...")
		err = privateRegistry(cluster, flags)
		if err != nil {
			return fmt.Errorf("error adding private registry: %w", err)
		}
	case "system_default_registry":
		LogLevel("info", "Adding system default registry...")
		err = systemDefaultRegistry(cluster)
		if err != nil {
			return fmt.Errorf("error adding system default registry: %w", err)
		}
	}

	LogLevel("info", "Executing Docker pull/tag/push...")
	err = dockerActions(cluster, flags)
	if err != nil {
		return fmt.Errorf("error performing docker actions: %w", err)
	}

	return err
}

// privateRegistry executes private_registry.sh script.
func privateRegistry(cluster *Cluster, flags *customflag.FlagConfig) (err error) {
	cmd := fmt.Sprintf(
		"sudo chmod +x private_registry.sh && "+
			`sudo ./private_registry.sh "%v" "%v" "%v"`,
		flags.AirgapFlag.RegistryUsername, flags.AirgapFlag.RegistryPassword,
		cluster.BastionConfig.PublicDNS)
	res, err := RunCommandOnNode(cmd, cluster.BastionConfig.PublicIPv4Addr)
	if err != nil {
		LogLevel("error", "failed execution of private_registry.sh: %v", res)
	}

	return err
}

// systemDefaultRegistry executes system_default_registry.sh script.
func systemDefaultRegistry(cluster *Cluster) (err error) {
	cmd := fmt.Sprintf(
		"sudo chmod +x system_default_registry.sh && "+
			`sudo ./system_default_registry.sh "%v"`,
		cluster.BastionConfig.PublicDNS)
	_, err = RunCommandOnNode(cmd, cluster.BastionConfig.PublicIPv4Addr)

	return err
}

// dockerActions executes docker_ops.sh script.
func dockerActions(cluster *Cluster, flags *customflag.FlagConfig) (err error) {
	if flags.AirgapFlag.ImageRegistryUrl != "" {
		LogLevel("info", "Images will be pulled from registry url: %v", flags.AirgapFlag.ImageRegistryUrl)
	}
	cmd := "sudo chmod +x docker_ops.sh && " +
		fmt.Sprintf(
			`sudo ./docker_ops.sh "%v" "%v" "%v" "%v" "%v"`,
			cluster.Config.Product, cluster.BastionConfig.PublicDNS,
			flags.AirgapFlag.RegistryUsername, flags.AirgapFlag.RegistryPassword,
			flags.AirgapFlag.ImageRegistryUrl)
	_, err = RunCommandOnNode(cmd, cluster.BastionConfig.PublicIPv4Addr)

	return err
}

// CopyAssetsOnNodes copies all the assets from bastion to private nodes.
func CopyAssetsOnNodes(cluster *Cluster, airgapMethod string, tarballType *string) error {
	nodeIPs := cluster.ServerIPs
	nodeIPs = append(nodeIPs, cluster.AgentIPs...)
	errChan := make(chan error, len(nodeIPs))
	var err error
	var wg sync.WaitGroup

	for _, nodeIP := range nodeIPs {
		wg.Add(1)
		go func(nodeIP string) {
			defer wg.Done()
			LogLevel("debug", "Copying %v assets on node IP: %s", cluster.Config.Product, nodeIP)
			err = copyAssets(cluster, airgapMethod, nodeIP)
			if err != nil {
				errChan <- ReturnLogError("error copying assets on airgap node: %v\n, err: %w", nodeIP, err)
			}
			switch airgapMethod {
			case "private_registry":
				LogLevel("debug", "Copying registry.yaml on node IP: %s", nodeIP)
				err = copyRegistry(cluster, nodeIP)
				if err != nil {
					errChan <- ReturnLogError("error copying registry to airgap node: %v\n, err: %w", nodeIP, err)
				}
			case "system_default_registry":
				LogLevel("debug", "Trust CA Certs on node IP: %s", nodeIP)
				err = trustCert(cluster, nodeIP)
				if err != nil {
					errChan <- ReturnLogError("error trusting ssl cert on airgap node: %v\n, err: %w", nodeIP, err)
				}
			case "tarball":
				LogLevel("debug", "Copying tarball on node IP: %s", nodeIP)
				err = copyTarball(cluster, nodeIP, *tarballType)
				if err != nil {
					errChan <- ReturnLogError("error copying tarball on airgap node: %v\n, err: %w", nodeIP, err)
				}
			}
			LogLevel("debug", "Make %s executable on node IP: %s", cluster.Config.Product, nodeIP)
			err = makeExecs(cluster, nodeIP)
			if err != nil {
				errChan <- ReturnLogError("error making asset exec on airgap node: %v\n, err: %w", nodeIP, err)
			}
		}(nodeIP)
	}
	wg.Wait()
	close(errChan)

	for err := range errChan {
		if err != nil {
			return err
		}
	}

	return nil
}

func copyTarball(cluster *Cluster, ip, tarballType string) (err error) {
	imgDir := "/var/lib/rancher/" + cluster.Config.Product + "/agent/images"
	cmd := "sudo mkdir -p " + imgDir + "; "
	if cluster.Config.Product == "rke2" {
		cmd += fmt.Sprintf("sudo cp artifacts/*.%v %v", tarballType, imgDir)
	} else {
		cmd += fmt.Sprintf("sudo cp *.%v %v", tarballType, imgDir)
	}
	_, err = CmdForPrivateNode(cluster, cmd, ip)

	return err
}

// trustCert copied certs from bastion and updates ca certs.
func trustCert(cluster *Cluster, ip string) (err error) {
	// TODO: Implement for rhel, sles
	cmd := "sudo cp domain.crt /usr/local/share/ca-certificates/domain.crt && " +
		"sudo update-ca-certificates"
	_, err = CmdForPrivateNode(cluster, cmd, ip)

	return err
}

// copyAssets copies assets from bastion to private node.
func copyAssets(cluster *Cluster, airgapMethod, ip string) (err error) {
	cmd := fmt.Sprintf(
<<<<<<< HEAD
		"sudo chmod 400 /tmp/%v.pem && ", cluster.Aws.KeyName)
=======
		"sudo chmod 400 /tmp/%v.pem && ", cluster.AwsEc2.KeyName)

>>>>>>> eddf0b7d
	switch cluster.Config.Product {
	case "rke2":
		cmd += fmt.Sprintf(
			"sudo %v -r artifacts %v@%v:~/ && ",
			ssPrefix("scp", cluster.Aws.KeyName),
			cluster.Aws.AwsUser, ip)
	case "k3s":
		cmd += fmt.Sprintf(
			"sudo %v %v* %v@%v:~/ && ",
			ssPrefix("scp", cluster.Aws.KeyName),
			cluster.Config.Product,
			cluster.Aws.AwsUser, ip)
	}

	if airgapMethod != "tarball" {
		cmd += fmt.Sprintf(
			"sudo %v certs/* %v@%v:~/ && ",
			ssPrefix("scp", cluster.AwsEc2.KeyName),
			cluster.AwsEc2.AwsUser, ip)
	}

	cmd += fmt.Sprintf(
<<<<<<< HEAD
		"sudo %v certs/* install_product.sh %v-install.sh %v@%v:~/",
		ssPrefix("scp", cluster.Aws.KeyName),
=======
		"sudo %v install_product.sh %v-install.sh %v@%v:~/",
		ssPrefix("scp", cluster.AwsEc2.KeyName),
>>>>>>> eddf0b7d
		cluster.Config.Product,
		cluster.Aws.AwsUser, ip)
	_, err = RunCommandOnNode(cmd, cluster.BastionConfig.PublicIPv4Addr)

	return err
}

// copyRegistry copies registries.yaml from bastion on to private node.
func copyRegistry(cluster *Cluster, ip string) (err error) {
	cmd := fmt.Sprintf(
		"sudo %v registries.yaml %v@%v:~/",
		ssPrefix("scp", cluster.Aws.KeyName),
		cluster.Aws.AwsUser, ip)
	_, err = RunCommandOnNode(cmd, cluster.BastionConfig.PublicIPv4Addr)
	if err != nil {
		return fmt.Errorf("error scp-ing registries.yaml on airgapped node: %v, \nerr: %w", ip, err)
	}

	cmd = fmt.Sprintf(
		"sudo mkdir -p /etc/rancher/%[1]v && "+
			"sudo cp registries.yaml /etc/rancher/%[1]v",
		cluster.Config.Product)
	_, err = CmdForPrivateNode(cluster, cmd, ip)

	return err
}

// CmdForPrivateNode command to run on private node via bastion.
func CmdForPrivateNode(cluster *Cluster, cmd, ip string) (res string, err error) {
	serverCmd := fmt.Sprintf(
		"%v %v@%v '%v'",
		ssPrefix("ssh", cluster.Aws.KeyName),
		cluster.Aws.AwsUser, ip, cmd)
	LogLevel("debug", "Cmd on bastion node: %v", serverCmd)
	res, err = RunCommandOnNode(serverCmd, cluster.BastionConfig.PublicIPv4Addr)

	return res, err
}

// GetArtifacts executes get_artifacts.sh script.
func GetArtifacts(cluster *Cluster, tarballType string) (res string, err error) {
	serverFlags := os.Getenv("server_flags")
	cmd := fmt.Sprintf(
		"sudo chmod +x get_artifacts.sh && "+
			`sudo ./get_artifacts.sh "%v" "%v" "%v" "%v" "%v"`,
		cluster.Config.Product, cluster.Config.Version,
		cluster.Config.Arch, serverFlags, tarballType)
	res, err = RunCommandOnNode(cmd, cluster.BastionConfig.PublicIPv4Addr)

	return res, err
}

// makeExecs gives permission to files that makes them executable.
func makeExecs(cluster *Cluster, ip string) (err error) {
	cmd := fmt.Sprintf("sudo chmod +x %v-install.sh", cluster.Config.Product)
	if cluster.Config.Product == "k3s" {
		cmd += "; sudo cp k3s /usr/local/bin/k3s; " +
			"sudo chmod +x /usr/local/bin/k3s"
	}
	_, err = CmdForPrivateNode(cluster, cmd, ip)

	return err
}

// UpdateRegistryFile updates registries.yaml file and copies to bastion node.
func UpdateRegistryFile(cluster *Cluster, flags *customflag.FlagConfig) (err error) {
	pwd, err := RunCommandOnNode("pwd", cluster.BastionConfig.PublicIPv4Addr)
	if err != nil {
		return fmt.Errorf("error running pwd command: %w", err)
	}

	regMap := map[string]string{
		"$PRIVATE_REG": cluster.BastionConfig.PublicDNS,
		"$USERNAME":    flags.AirgapFlag.RegistryUsername,
		"$PASSWORD":    flags.AirgapFlag.RegistryPassword,
		"$HOMEDIR":     pwd,
	}

	path := BasePath() + "/modules/airgap/setup"
	err = CopyFileContents(path+"/registries.yaml.example", path+"/registries.yaml")
	if err != nil {
		return fmt.Errorf("error copying registries.yaml contents: %w", err)
	}

	err = ReplaceFileContents(path+"/registries.yaml", regMap)
	if err != nil {
		return fmt.Errorf("error replacing registries.yaml contents: %w", err)
	}

	err = RunScp(
		cluster, cluster.BastionConfig.PublicIPv4Addr,
		[]string{path + "/registries.yaml"}, []string{"~/registries.yaml"})
	if err != nil {
		return fmt.Errorf("error scp-ing registries.yaml on bastion: %w", err)
	}

	return nil
}

// DisplayAirgapClusterDetails executes and prints kubectl get nodes,pods on bastion.
func DisplayAirgapClusterDetails(cluster *Cluster) {
	LogLevel("info", "Bastion login: ssh -i %v.pem %v@%v",
		cluster.Aws.KeyName, cluster.Aws.AwsUser,
		cluster.BastionConfig.PublicIPv4Addr)

	cmd := fmt.Sprintf(
		"PATH=$PATH:/var/lib/rancher/%[1]v/bin:/opt/%[1]v/bin; "+
			"KUBECONFIG=/etc/rancher/%[1]v/%[1]v.yaml ",
		cluster.Config.Product)
	cmd += "kubectl get nodes,pods -A -o wide"

	LogLevel("info", "Display cluster details from airgap server-1: %v", cmd)
	clusterInfo, err := CmdForPrivateNode(cluster, cmd, cluster.ServerIPs[0])
	if err != nil {
		LogLevel("error", "Error getting airgap cluster details: %v", err)
	}
	LogLevel("info", "\n%v", clusterInfo)
}

// ssPrefix adds prefix to shell commands.
func ssPrefix(cmdType, keyName string) (cmd string) {
	if cmdType != "scp" && cmdType != "ssh" {
		LogLevel("error", "Invalid shell command type: %v", cmdType)
	}
	cmd = cmdType + fmt.Sprintf(
		" -i /tmp/%v.pem -o StrictHostKeyChecking=no -o IdentitiesOnly=yes",
		keyName)

	return cmd
}<|MERGE_RESOLUTION|>--- conflicted
+++ resolved
@@ -164,12 +164,8 @@
 // copyAssets copies assets from bastion to private node.
 func copyAssets(cluster *Cluster, airgapMethod, ip string) (err error) {
 	cmd := fmt.Sprintf(
-<<<<<<< HEAD
 		"sudo chmod 400 /tmp/%v.pem && ", cluster.Aws.KeyName)
-=======
-		"sudo chmod 400 /tmp/%v.pem && ", cluster.AwsEc2.KeyName)
-
->>>>>>> eddf0b7d
+
 	switch cluster.Config.Product {
 	case "rke2":
 		cmd += fmt.Sprintf(
@@ -187,18 +183,13 @@
 	if airgapMethod != "tarball" {
 		cmd += fmt.Sprintf(
 			"sudo %v certs/* %v@%v:~/ && ",
-			ssPrefix("scp", cluster.AwsEc2.KeyName),
-			cluster.AwsEc2.AwsUser, ip)
+			ssPrefix("scp", cluster.Aws.KeyName),
+			cluster.Aws.AwsUser, ip)
 	}
 
 	cmd += fmt.Sprintf(
-<<<<<<< HEAD
-		"sudo %v certs/* install_product.sh %v-install.sh %v@%v:~/",
+		"sudo %v install_product.sh %v-install.sh %v@%v:~/",
 		ssPrefix("scp", cluster.Aws.KeyName),
-=======
-		"sudo %v install_product.sh %v-install.sh %v@%v:~/",
-		ssPrefix("scp", cluster.AwsEc2.KeyName),
->>>>>>> eddf0b7d
 		cluster.Config.Product,
 		cluster.Aws.AwsUser, ip)
 	_, err = RunCommandOnNode(cmd, cluster.BastionConfig.PublicIPv4Addr)
