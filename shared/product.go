package shared

import (
	"fmt"
	"os"
	"strings"

	"github.com/rancher/distros-test-framework/config"
	"github.com/rancher/distros-test-framework/pkg/customflag"
)

// Product returns the distro product and its current version.
func Product() (product, version string, err error) {
	cfg, err := config.AddEnv()
	if err != nil {
		return "", "", ReturnLogError("failed to get config path: %w\n", err)
	}

	if cfg.Product != "k3s" && cfg.Product != "rke2" {
		return "", "", ReturnLogError("unknown product")
	}

	v, vErr := productVersion(cfg.Product)
	if vErr != nil {
		return "", "", ReturnLogError("failed to get version for product: %s, error: %w\n", cfg.Product, vErr)
	}

	return cfg.Product, v, nil
}

// productVersion return the version for a specific distro product based on current installation through node external IP.
func productVersion(product string) (string, error) {
	ips := FetchNodeExternalIPs()

	path, findErr := FindPath(product, ips[0])
	if findErr != nil {
		return "", ReturnLogError("failed to find path for product: %s, error: %w\n", product, findErr)
	}

	cmd := path + " -v"
	v, err := RunCommandOnNode(cmd, ips[0])
	if err != nil {
		return "", ReturnLogError("failed to get version for product: %s, error: %w\n", product, err)
	}

	return v, nil
}

// productService gets the service name for a specific distro product and nodeType.
func productService(product, nodeType string) (string, error) {
	if nodeType == "" {
		return "", fmt.Errorf("nodeType required for %s service", product)
	}

	serviceNameMap := map[string]string{
		"k3s-server":  "k3s",
		"k3s-agent":   "k3s-agent",
		"rke2-server": "rke2-server",
		"rke2-agent":  "rke2-agent",
	}

	svcName, ok := serviceNameMap[fmt.Sprintf("%s-%s", product, nodeType)]
	if !ok {
		return "", ReturnLogError("nodeType needs to be one of: server | agent")
	}

	return svcName, nil
}

// CertRotate certificate rotate for k3s or rke2.
func CertRotate(product, ip string) error {
	product = "-E env \"PATH=$PATH:/usr/local/bin:/usr/bin\"  " + product
	if ip == "" {
		return ReturnLogError("IP address is required")
	}

	cmd := fmt.Sprintf("sudo %s certificate rotate", product)
	certRotateOut, err := RunCommandOnNode(cmd, ip)
	if err != nil {
		return ReturnLogError("certificate rotate failed on %s", ip)
	}

	LogLevel("debug", "On %s, cert rotate output:\n %s", ip, certRotateOut)

	return nil
}

func SecretEncryptOps(action, ip, product string) (string, error) {
	product = "-E env \"PATH=$PATH:/usr/local/bin:/usr/bin\" " + product
	secretEncryptCmd := map[string]string{
		"status":      fmt.Sprintf("sudo %s secrets-encrypt status", product),
		"enable":      fmt.Sprintf("sudo %s secrets-encrypt enable", product),
		"disable":     fmt.Sprintf("sudo %s secrets-encrypt disable", product),
		"prepare":     fmt.Sprintf("sudo %s secrets-encrypt prepare", product),
		"rotate":      fmt.Sprintf("sudo %s secrets-encrypt rotate", product),
		"reencrypt":   fmt.Sprintf("sudo %s secrets-encrypt reencrypt", product),
		"rotate-keys": fmt.Sprintf("sudo %s secrets-encrypt rotate-keys", product),
	}

	secretsEncryptStdOut, err := RunCommandOnNode(secretEncryptCmd[action], ip)
	if err != nil {
		return "", ReturnLogError(fmt.Sprintf("secrets-encryption %s action failed", action), err)
	}
	if strings.Contains(secretsEncryptStdOut, "fatal") {
		return "", ReturnLogError("secrets-encryption %s action failed", action)
	}
	LogLevel("debug", "%s output:\n %s", action, secretsEncryptStdOut)

	return secretsEncryptStdOut, nil
}

// installType is version or commit.
// nodeType is server or agent.
func GetInstallCmd(cluster *Cluster, installType, nodeType string) string {
	var installFlag string
	var installCmd string

<<<<<<< HEAD
=======
	product := cluster.Config.Product
	nodeOS := cluster.NodeOS

	channel := getChannel(cluster.Config.Product)

>>>>>>> f4c962f0
	if strings.HasPrefix(installType, "v") {
		installFlag = fmt.Sprintf("INSTALL_%s_VERSION=%s", strings.ToUpper(product), installType)
	} else {
		installFlag = fmt.Sprintf("INSTALL_%s_COMMIT=%s", strings.ToUpper(product), installType)
	}

<<<<<<< HEAD
	if product == "rke2" {
		installMethod := fmt.Sprintf("INSTALL_%s_METHOD=%s", strings.ToUpper(product), os.Getenv("install_method"))
		installCmd = fmt.Sprintf("curl -sfL https://get.%s.io | sudo %%s %%s %s sh -s - %s",
			product, installMethod, nodeType)
	} else {
		installCmd = fmt.Sprintf("curl -sfL https://get.%s.io | sudo %%s %%s sh -s - %s", product, nodeType)
	}
=======
	installMethodValue := os.Getenv("install_method")
	installMethod := ""
	if installMethodValue != "" {
		installMethod = fmt.Sprintf("INSTALL_%s_METHOD=%s", strings.ToUpper(product), installMethodValue)
		installCmd = fmt.Sprintf("curl -sfL https://get.%s.io | sudo %%s %%s %%s sh -s - %s", product, nodeType)
		LogLevel("debug", "installCmd: %s installFlag: %s channel: %s installMethod: %s",
			installCmd, installFlag, channel, installMethod)

		return fmt.Sprintf(installCmd, installFlag, channel, installMethod)
	}

	if nodeOS == "slemicro" && strings.EqualFold(product, "k3s") {
		skipEnable := fmt.Sprintf("INSTALL_%s_SKIP_ENABLE=true", strings.ToUpper(product))
		installCmd = fmt.Sprintf("curl -sfL https://get.%s.io | sudo %%s %%s %%s sh -s - %s", product, nodeType)
		LogLevel("debug", "installCmd: %s installFlag: %s channel: %s skipEnable: %s",
			installCmd, installFlag, channel, skipEnable)

		return fmt.Sprintf(installCmd, installFlag, channel, skipEnable)
	}

	installCmd = fmt.Sprintf("curl -sfL https://get.%s.io | sudo %%s %%s  sh -s - %s", product, nodeType)
	LogLevel("debug", "installCmd: %s installFlag: %s channel: %s", installCmd, installFlag, channel)
>>>>>>> f4c962f0

	return fmt.Sprintf(installCmd, installFlag, getChannel(product))
}

func getChannel(product string) string {
	defaultChannel := fmt.Sprintf("INSTALL_%s_CHANNEL=%s", strings.ToUpper(product), "testing")

	if customflag.ServiceFlag.Channel.String() != "" {
		return fmt.Sprintf("INSTALL_%s_CHANNEL=%s", strings.ToUpper(product),
			customflag.ServiceFlag.Channel.String())
	}

	return defaultChannel
}

func ManageProductCleanup(product, nodeType, ip string, actions ...string) error {
	if product != "k3s" && product != "rke2" {
		return fmt.Errorf("unsupported product: %s", product)
	}

	if len(actions) == 0 {
		return fmt.Errorf("no actions specified for %s cleanup", product)
	}

	for _, action := range actions {
		switch action {
		case "uninstall":
			uninstallScript := product + "-uninstall.sh"
			if product == "k3s" && nodeType == "agent" {
				uninstallScript = "k3s-agent-uninstall.sh"
			}
			err := execAction(product, uninstallScript, ip)
			if err != nil {
				return fmt.Errorf("%v uninstall failed for %s-%s", err, product, nodeType)
			}

			LogLevel("info", "%s completed successfully on %s ip:%s", uninstallScript, nodeType, ip)

		case "killall":
			killAllScript := product + "-killall.sh"
			err := execAction(product, killAllScript, ip)
			if err != nil {
				return fmt.Errorf("killall failed for %s-%s", product, nodeType)
			}

			LogLevel("info", "%s completed successfully on %s ip:%s", killAllScript, nodeType, ip)

		default:
			return fmt.Errorf("unsupported action: %s", action)
		}
	}

	return nil
}

func execAction(product, script, ip string) error {
	execPath, err := FindPath(script, ip)
	if err != nil {
		return fmt.Errorf("failed to find %s script for %s: %w", script, product, err)
	}

	LogLevel("info", "execPath path: %s", execPath)

	cmd := "sudo " + execPath
	res, execErr := RunCommandOnNode(cmd, ip)
	// here we should check if its not empty because scripts ran here, will always return output.
	if strings.TrimSpace(res) == "" {
		return fmt.Errorf("failed to run command: %s", execPath)
	}
	if execErr != nil {
		return fmt.Errorf("failed to run command: %s, error: %w", execPath, execErr)
	}

	return nil
}<|MERGE_RESOLUTION|>--- conflicted
+++ resolved
@@ -109,35 +109,21 @@
 	return secretsEncryptStdOut, nil
 }
 
-// installType is version or commit.
-// nodeType is server or agent.
 func GetInstallCmd(cluster *Cluster, installType, nodeType string) string {
 	var installFlag string
 	var installCmd string
 
-<<<<<<< HEAD
-=======
 	product := cluster.Config.Product
 	nodeOS := cluster.NodeOS
 
 	channel := getChannel(cluster.Config.Product)
 
->>>>>>> f4c962f0
 	if strings.HasPrefix(installType, "v") {
 		installFlag = fmt.Sprintf("INSTALL_%s_VERSION=%s", strings.ToUpper(product), installType)
 	} else {
 		installFlag = fmt.Sprintf("INSTALL_%s_COMMIT=%s", strings.ToUpper(product), installType)
 	}
 
-<<<<<<< HEAD
-	if product == "rke2" {
-		installMethod := fmt.Sprintf("INSTALL_%s_METHOD=%s", strings.ToUpper(product), os.Getenv("install_method"))
-		installCmd = fmt.Sprintf("curl -sfL https://get.%s.io | sudo %%s %%s %s sh -s - %s",
-			product, installMethod, nodeType)
-	} else {
-		installCmd = fmt.Sprintf("curl -sfL https://get.%s.io | sudo %%s %%s sh -s - %s", product, nodeType)
-	}
-=======
 	installMethodValue := os.Getenv("install_method")
 	installMethod := ""
 	if installMethodValue != "" {
@@ -160,9 +146,8 @@
 
 	installCmd = fmt.Sprintf("curl -sfL https://get.%s.io | sudo %%s %%s  sh -s - %s", product, nodeType)
 	LogLevel("debug", "installCmd: %s installFlag: %s channel: %s", installCmd, installFlag, channel)
->>>>>>> f4c962f0
-
-	return fmt.Sprintf(installCmd, installFlag, getChannel(product))
+
+	return fmt.Sprintf(installCmd, installFlag, channel)
 }
 
 func getChannel(product string) string {
