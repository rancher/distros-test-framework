--- conflicted
+++ resolved
@@ -2,38 +2,33 @@
 
 import (
 	"fmt"
-<<<<<<< HEAD
+	"strings"
 
 	"github.com/rancher/distros-test-framework/config"
-=======
-	"strings"
->>>>>>> 6b77ea38
 )
 
-// Product returns the distro product based on the config file
-func Product() (string, error) {
+// Product returns the distro product and its current version.
+func Product() (product string, version string, err error) {
 	cfg, err := config.AddEnv()
 	if err != nil {
-		return "", ReturnLogError("failed to get config path: %w\n", err)
+		return "", "", ReturnLogError("failed to get config path: %w\n", err)
 	}
 
 	if cfg.Product != "k3s" && cfg.Product != "rke2" {
-		return "", ReturnLogError("unknown product")
+		return "", "", ReturnLogError("unknown product")
 	}
 
-	return cfg.Product, nil
+	v, vErr := productVersion(cfg.Product)
+	if vErr != nil {
+		return "", "", ReturnLogError("failed to get version for product: %s, error: %w\n", cfg.Product, vErr)
+	}
+
+	return cfg.Product, v, nil
 }
 
-// ProductVersion return the version for a specific distro product
-func ProductVersion(product string) (string, error) {
-	if product != "rke2" && product != "k3s" {
-		return "", ReturnLogError("unsupported product: %s\n", product)
-	}
-<<<<<<< HEAD
-	ips := FetchNodeExternalIP()
-=======
+// productVersion return the version for a specific distro product based on current installation through node external IP.
+func productVersion(product string) (string, error) {
 	ips := FetchNodeExternalIPs()
->>>>>>> 6b77ea38
 
 	cmd := fmt.Sprintf("%s -v", product)
 	v, err := RunCommandOnNode(cmd, ips[0])
@@ -44,20 +39,27 @@
 	return v, nil
 }
 
-// serviceName Get service name. Used to work with stop/start k3s/rke2 services
-func serviceName(product, nodeType string) (string, error) {
-	serviceNameMap := map[string]string{
-		"k3s-server":  "k3s",
-		"k3s-agent":   "k3s-agent",
-		"rke2-server": "rke2-server",
-		"rke2-agent":  "rke2-agent",
-	}
-	serviceName, ok := serviceNameMap[fmt.Sprintf("%s-%s", product, nodeType)]
-	if !ok {
-		return "", ReturnLogError("nodeType needs to be one of: server | agent")
+// ManageService action:stop/start/restart/status product:rke2/k3s ips:ips array for nodeType:agent/server
+func ManageService(product, action, nodeType string, ips []string) (string, error) {
+	if len(ips) == 0 {
+		return "", ReturnLogError("ips string array cannot be empty")
 	}
 
-	return serviceName, nil
+	for _, ip := range ips {
+		cmd, getError := SystemCtlCmd(product, action, nodeType)
+		if getError != nil {
+			return ip, getError
+		}
+		manageServiceOut, err := RunCommandOnNode(cmd, ip)
+		if err != nil {
+			return ip, err
+		}
+		if manageServiceOut != "" {
+			LogLevel("debug", "service %s output: \n %s", action, manageServiceOut)
+		}
+	}
+
+	return "", nil
 }
 
 func SystemCtlCmd(product, action, nodeType string) (string, error) {
@@ -81,27 +83,21 @@
 	return fmt.Sprintf("%s %s", sysctlPrefix, name), nil
 }
 
-// ManageService action:stop/start/restart/status product:rke2/k3s ips:ips array for nodeType:agent/server
-func ManageService(product, action, nodeType string, ips []string) (string, error) {
-	if len(ips) == 0 {
-		return "", ReturnLogError("ips string array cannot be empty")
+// serviceName Get service name. Used to work with stop/start k3s/rke2 services
+func serviceName(product, nodeType string) (string, error) {
+	serviceNameMap := map[string]string{
+		"k3s-server":  "k3s",
+		"k3s-agent":   "k3s-agent",
+		"rke2-server": "rke2-server",
+		"rke2-agent":  "rke2-agent",
 	}
 
-	for _, ip := range ips {
-		cmd, getError := SystemCtlCmd(product, action, nodeType)
-		if getError != nil {
-			return ip, getError
-		}
-		manageServiceOut, err := RunCommandOnNode(cmd, ip)
-		if err != nil {
-			return ip, err
-		}
-		if manageServiceOut != "" {
-			LogLevel("debug", "service %s output: \n %s", action, manageServiceOut)
-		}
+	svcName, ok := serviceNameMap[fmt.Sprintf("%s-%s", product, nodeType)]
+	if !ok {
+		return "", ReturnLogError("nodeType needs to be one of: server | agent")
 	}
 
-	return "", nil
+	return svcName, nil
 }
 
 // CertRotate certificate rotate for k3s or rke2
