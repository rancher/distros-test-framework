--- conflicted
+++ resolved
@@ -47,17 +47,12 @@
 ) (*Cluster, error) {
 	c := &Cluster{}
 
-<<<<<<< HEAD
-	loadTFoutput(t, terraformOptions, c)
-	loadAwsEC2(t, varDir, c)
-	loadAws(t, varDir, c)
-=======
 	LogLevel("info", "Loading TF outputs...")
 	loadTFoutput(t, terraformOptions, c, module)
 	LogLevel("info", "Loading tfvars in to aws config....")
-	loadAwsEc2(t, varDir, c)
+	loadAwsEC2(t, varDir, c)
+	loadAws(t, varDir, c)
 
->>>>>>> 89cb2ab7
 	if product == "rke2" {
 		numWinAgents, _ := strconv.Atoi(terraform.GetVariableAsStringFromVarFile(t, varDir, "no_of_windows_worker_nodes"))
 		if numWinAgents > 0 {
