package shared

import (
	"fmt"
	"os"
	"strconv"
	"sync"
	"testing"

	"github.com/gruntwork-io/terratest/modules/terraform"
	"github.com/rancher/distros-test-framework/pkg/customflag"
)

var (
	once    sync.Once
	cluster *Cluster
	product string
	module  string
)

type Cluster struct {
	Status        string
	ServerIPs     []string
	AgentIPs      []string
	WinAgentIPs   []string
	NumWinAgents  int
	NumServers    int
	NumAgents     int
	FQDN          string
	Config        clusterConfig
<<<<<<< HEAD
	Aws           AwsConfig
	GeneralConfig generalConfig
=======
	AwsEc2        awsEc2Config
	BastionConfig bastionConfig
>>>>>>> 89cb2ab7
}

type AwsConfig struct {
	AccessKeyID     string
	SecretAccessKey string
	Region          string
	EC2Config
}

type EC2Config struct {
	AccessKey        string
	AwsUser          string
	Ami              string
	VolumeSize       string
	InstanceClass    string
	Subnets          string
	AvailabilityZone string
	SgId             string
	KeyName          string
}

type clusterConfig struct {
	RenderedTemplate string
	ExternalDb       string
	DataStore        string
	Product          string
	Arch             string
	Version          string
	ServerFlags      string
}

type bastionConfig struct {
	PublicIPv4Addr string
	PublicDNS      string
}

type Node struct {
	Name              string
	Status            string
	Roles             string
	Version           string
	InternalIP        string
	ExternalIP        string
	OperationalSystem string
}

type Pod struct {
	NameSpace      string
	Name           string
	Ready          string
	Status         string
	Restarts       string
	Age            string
	IP             string
	Node           string
	NominatedNode  string
	ReadinessGates string
}

// setConfig gets env configs and sets on local vars.
func setConfig() {
	product = os.Getenv("ENV_PRODUCT")
	module = os.Getenv("ENV_MODULE")
}

// ClusterConfig returns a singleton cluster with all terraform config and vars.
func ClusterConfig() *Cluster {
	setConfig()
	once.Do(func() {
		var err error
		cluster, err = newCluster(product, module)
		if err != nil {
			LogLevel("error", "error getting cluster: %w\n", err)
			if customflag.ServiceFlag.Destroy {
				LogLevel("info", "\nmoving to start destroy operation\n")
				status, destroyErr := DestroyCluster()
				if destroyErr != nil {
					LogLevel("error", "error destroying cluster: %w\n", destroyErr)
					os.Exit(1)
				}
				if status != "cluster destroyed" {
					LogLevel("error", "cluster not destroyed: %s\n", status)
					os.Exit(1)
				}
			}
			os.Exit(1)
		}
	})

	return cluster
}

func addClusterFromKubeConfig(nodes []Node) (*Cluster, error) {
	// if it is configureSSH() call then return the cluster with only aws key/user.
	if nodes == nil {
		return &Cluster{
			Aws: AwsConfig{
				EC2Config: EC2Config{
					AccessKey: os.Getenv("access_key"),
					AwsUser:   os.Getenv("aws_user"),
				},
			},
		}, nil
	}

	var (
		serverIPs []string
		agentIPs  []string
	)

	// separate the nodes IPs based on roles.
	for i := range nodes {
		if nodes[i].Roles == "<none>" && nodes[i].Roles != "control-plane" {
			agentIPs = append(agentIPs, nodes[i].ExternalIP)
		} else {
			serverIPs = append(serverIPs, nodes[i].ExternalIP)
		}
	}

	return &Cluster{
		Status:     "cluster created",
		ServerIPs:  serverIPs,
		AgentIPs:   agentIPs,
		NumAgents:  len(agentIPs),
		NumServers: len(serverIPs),
		Aws: AwsConfig{
			Region: os.Getenv("region"),
			EC2Config: EC2Config{
				AccessKey:        os.Getenv("access_key"),
				AwsUser:          os.Getenv("aws_user"),
				Ami:              os.Getenv("aws_ami"),
				VolumeSize:       os.Getenv("volume_size"),
				InstanceClass:    os.Getenv("ec2_instance_class"),
				Subnets:          os.Getenv("subnets"),
				AvailabilityZone: os.Getenv("availability_zone"),
				SgId:             os.Getenv("sg_id"),
				KeyName:          os.Getenv("key_name"),
			},
		},
		Config: clusterConfig{
			Product:          os.Getenv("ENV_PRODUCT"),
			RenderedTemplate: os.Getenv("rendered_template"),
			DataStore:        os.Getenv("datastore_type"),
			ExternalDb:       os.Getenv("external_db"),
			Arch:             os.Getenv("arch"),
		},
		BastionConfig: bastionConfig{
			PublicIPv4Addr: os.Getenv("BASTION_IP"),
		},
	}, nil
}

// newCluster creates a new cluster and returns his values from terraform config and vars.
func newCluster(product, module string) (*Cluster, error) {
	terraformOptions, varDir, err := setTerraformOptions(product, module)
	if err != nil {
		return nil, err
	}

	t := &testing.T{}
	numServers, err := strconv.Atoi(terraform.GetVariableAsStringFromVarFile(
		t,
		varDir,
		"no_of_server_nodes",
	))
	if err != nil {
		return nil, fmt.Errorf(
			"error getting no_of_server_nodes from var file: %w", err)
	}

	numAgents, err := strconv.Atoi(terraform.GetVariableAsStringFromVarFile(
		t,
		varDir,
		"no_of_worker_nodes",
	))
	if err != nil {
		return nil, fmt.Errorf(
			"error getting no_of_worker_nodes from var file: %w", err)
	}

	LogLevel("info", "Applying Terraform config and Creating cluster\n")
	_, err = terraform.InitAndApplyE(t, terraformOptions)
	if err != nil {
		return nil, fmt.Errorf("\nTerraform apply Failed: %w", err)
	}
	LogLevel("info", "Applying Terraform config completed!\n")

	LogLevel("info", "Checking and adding split roles...")
	numServers, err = addSplitRole(t, varDir, numServers)
	if err != nil {
		return nil, err
	}

	LogLevel("info", "Loading TF Configs...")
	c, err := loadTFconfig(t, product, module, varDir, terraformOptions)
	if err != nil {
		return nil, err
	}

	c.NumServers = numServers
	c.NumAgents = numAgents
	c.Status = "cluster created"
	LogLevel("info", "Cluster has been created successfully...")

	return c, nil
}

// DestroyCluster destroys the cluster and returns it.
func DestroyCluster() (string, error) {
	terraformOptions, _, err := setTerraformOptions(product, module)
	if err != nil {
		return "", err
	}
<<<<<<< HEAD

	_, callerFilePath, _, _ := runtime.Caller(0)
	dir := filepath.Join(filepath.Dir(callerFilePath), "..")
	varDir, err := filepath.Abs(dir +
		fmt.Sprintf("/config/%s.tfvars", cfg.Product))
	if err != nil {
		return "", fmt.Errorf("invalid product: %s", cfg.Product)
	}

	tfDir, err := filepath.Abs(dir + "/modules/" + cfg.Product)
	if err != nil {
		return "", fmt.Errorf("no module found for product: %s", cfg.Product)
	}

	terraformOptions := terraform.Options{
		TerraformDir: tfDir,
		VarFiles:     []string{varDir},
	}
	terraform.Destroy(&testing.T{}, &terraformOptions)
=======
	terraform.Destroy(&testing.T{}, terraformOptions)
>>>>>>> 89cb2ab7

	return "cluster destroyed", nil
}<|MERGE_RESOLUTION|>--- conflicted
+++ resolved
@@ -28,13 +28,8 @@
 	NumAgents     int
 	FQDN          string
 	Config        clusterConfig
-<<<<<<< HEAD
 	Aws           AwsConfig
-	GeneralConfig generalConfig
-=======
-	AwsEc2        awsEc2Config
 	BastionConfig bastionConfig
->>>>>>> 89cb2ab7
 }
 
 type AwsConfig struct {
@@ -248,29 +243,7 @@
 	if err != nil {
 		return "", err
 	}
-<<<<<<< HEAD
-
-	_, callerFilePath, _, _ := runtime.Caller(0)
-	dir := filepath.Join(filepath.Dir(callerFilePath), "..")
-	varDir, err := filepath.Abs(dir +
-		fmt.Sprintf("/config/%s.tfvars", cfg.Product))
-	if err != nil {
-		return "", fmt.Errorf("invalid product: %s", cfg.Product)
-	}
-
-	tfDir, err := filepath.Abs(dir + "/modules/" + cfg.Product)
-	if err != nil {
-		return "", fmt.Errorf("no module found for product: %s", cfg.Product)
-	}
-
-	terraformOptions := terraform.Options{
-		TerraformDir: tfDir,
-		VarFiles:     []string{varDir},
-	}
-	terraform.Destroy(&testing.T{}, &terraformOptions)
-=======
 	terraform.Destroy(&testing.T{}, terraformOptions)
->>>>>>> 89cb2ab7
 
 	return "cluster destroyed", nil
 }