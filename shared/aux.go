package shared

import (
	"bytes"
	"encoding/base64"
	"fmt"
	"os"
	"os/exec"
	"path/filepath"
	"runtime"
	"strings"

	"golang.org/x/crypto/ssh"

	"github.com/rancher/distros-test-framework/config"
	"github.com/rancher/distros-test-framework/factory"
	"github.com/rancher/distros-test-framework/pkg/logger"
)

// RunCommandHost executes a command on the host
func RunCommandHost(cmds ...string) (string, error) {
	if cmds == nil {
		return "", ReturnLogError("should send at least one command")
	}

	var output, errOut bytes.Buffer
	for _, cmd := range cmds {
		if cmd == "" {
			return "", ReturnLogError("cmd should not be empty")
		}

		c := exec.Command("bash", "-c", cmd)
		c.Stdout = &output
		c.Stderr = &errOut

		err := c.Run()
		if err != nil {
			return c.Stderr.(*bytes.Buffer).String(), err
		}
	}

	return output.String(), nil
}

// RunCommandOnNode executes a command on the node SSH
func RunCommandOnNode(cmd, ip string) (string, error) {
	if cmd == "" {
		return "", ReturnLogError("cmd should not be empty")
	}
	LogLevel("debug", "Execute: %s on %s", cmd, ip)

	host := ip + ":22"

	conn, err := configureSSH(host)
	if err != nil {
		return "", ReturnLogError("failed to configure SSH: %w\n", err)
	}

	stdout, stderr, err := runsshCommand(cmd, conn)
	if err != nil && !strings.Contains(stderr, "restart") {
		return "", fmt.Errorf(
			"command: %s failed on run ssh: %s with error: %w\n, stderr: %v\n",
			cmd,
			ip,
			err,
			stderr,
		)
	}

	stdout = strings.TrimSpace(stdout)
	stderr = strings.TrimSpace(stderr)

	cleanedStderr := strings.ReplaceAll(stderr, "\n", "")
	cleanedStderr = strings.ReplaceAll(cleanedStderr, "\t", "")

	if cleanedStderr != "" && (!strings.Contains(stderr, "exited") || !strings.Contains(cleanedStderr, "1") ||
		!strings.Contains(cleanedStderr, "2")) {
		return cleanedStderr, nil
	} else if cleanedStderr != "" {
		return "", fmt.Errorf("command: %s failed with error: %v\n", cmd, stderr)
	}

	return stdout, err
}

// BasePath returns the base path of the project.
func BasePath() string {
	_, callerFilePath, _, _ := runtime.Caller(0)
	return filepath.Join(filepath.Dir(callerFilePath), "..")
}

// PrintFileContents prints the contents of the file as [] string.
func PrintFileContents(f ...string) error {
	for _, file := range f {
		content, err := os.ReadFile(file)
		if err != nil {
			return ReturnLogError("failed to read file: %w\n", err)
		}
		fmt.Println(string(content) + "\n")
	}

	return nil
}

// PrintBase64Encoded prints the base64 encoded contents of the file as string.
func PrintBase64Encoded(path string) error {
	file, err := os.ReadFile(path)
	if err != nil {
		return ReturnLogError("failed to encode file %s: %w", file, err)
	}

	encoded := base64.StdEncoding.EncodeToString(file)
	fmt.Println(encoded)

	return nil
}

// CountOfStringInSlice Used to count the pods using prefix passed in the list of pods.
func CountOfStringInSlice(str string, pods []Pod) int {
	var count int
	for _, p := range pods {
		if strings.Contains(p.Name, str) {
			count++
		}
	}

	return count
}

// RunScp copies files from local to remote host based on a list of local and remote paths.
func RunScp(c *factory.Cluster, ip string, localPaths, remotePaths []string) error {
	if ip == "" {
		return ReturnLogError("ip is needed.\n")
	}

	if c.Config.Product != "rke2" && c.Config.Product != "k3s" {
		return ReturnLogError("unsupported product: %s\n", c.Config.Product)
	}

	if len(localPaths) != len(remotePaths) {
		return ReturnLogError("the number of local paths and remote paths must be the same\n")
	}

	if err := config.SetEnv(BasePath() + fmt.Sprintf("/config/%s.tfvars", c.Config.Product)); err != nil {
		return err
	}

	for i, localPath := range localPaths {
		remotePath := remotePaths[i]
		scp := fmt.Sprintf(
<<<<<<< HEAD
			"scp -o StrictHostKeyChecking=no -o UserKnownHostsFile=/dev/null -i %s %s %s@%s:%s",
			c.AwsConfig.AccessKey,
=======
			"ssh-keyscan %s >> /root/.ssh/known_hosts && scp -i %s %s %s@%s:%s",
			ip,
			AccessKey,
>>>>>>> 6b77ea38
			localPath,
			c.AwsConfig.AwsUser,
			ip,
			remotePath,
		)

		res, cmdErr := RunCommandHost(scp)
		if res != "" {
			LogLevel("warn", "scp output: %s\n", res)
		}
		if cmdErr != nil {
			LogLevel("error", "failed to run scp: %v\n", cmdErr)
			return cmdErr
		}

		chmod := fmt.Sprintf("sudo chmod +wx %s", remotePath)
		_, cmdErr = RunCommandOnNode(chmod, ip)
		if cmdErr != nil {
			LogLevel("error", "failed to run chmod: %v\n", cmdErr)
			return cmdErr
		}
	}
	LogLevel("info", "Files copied and chmod successfully\n")

	return nil
}

<<<<<<< HEAD
=======
// CheckHelmRepo checks a helm chart is available on the repo.
func CheckHelmRepo(name, url, version string) (string, error) {
	addRepo := fmt.Sprintf("helm repo add %s %s", name, url)
	update := "helm repo update"
	searchRepo := fmt.Sprintf("helm search repo %s --devel -l | grep %s", name, version)

	return RunCommandHost(addRepo, update, searchRepo)
}

// AddHelmRepo adds a helm repo to the cluster.
func AddHelmRepo(name, url string) (string, error) {
	addRepo := fmt.Sprintf("helm repo add %s %s", name, url)
	update := "helm repo update"
	installRepo := fmt.Sprintf("helm install %s %s/%s -n kube-system --kubeconfig=%s",
		name, name, name, KubeConfigFile)

	return RunCommandHost(addRepo, update, installRepo)
}

>>>>>>> 6b77ea38
func publicKey(path string) (ssh.AuthMethod, error) {
	key, err := os.ReadFile(path)
	if err != nil {
		return nil, ReturnLogError("failed to read private key: %w", err)
	}
	signer, err := ssh.ParsePrivateKey(key)
	if err != nil {
		return nil, ReturnLogError("failed to parse private key: %w", err)
	}

	return ssh.PublicKeys(signer), nil
}

func configureSSH(host string) (*ssh.Client, error) {
	var cfg *ssh.ClientConfig
	cluster := factory.ClusterConfig()

	authMethod, err := publicKey(cluster.AwsConfig.AccessKey)
	if err != nil {
		return nil, ReturnLogError("failed to get public key: %w", err)
	}
	cfg = &ssh.ClientConfig{
		User: cluster.AwsConfig.AwsUser,
		Auth: []ssh.AuthMethod{
			authMethod,
		},
		HostKeyCallback: ssh.InsecureIgnoreHostKey(),
	}

	conn, err := ssh.Dial("tcp", host, cfg)
	if err != nil {
		return nil, ReturnLogError("failed to dial: %w", err)
	}

	return conn, nil
}

func runsshCommand(cmd string, conn *ssh.Client) (stdoutStr, stderrStr string, err error) {
	session, err := conn.NewSession()
	if err != nil {
		return "", "", ReturnLogError("failed to create session: %w\n", err)
	}

	defer session.Close()

	var stdoutBuf bytes.Buffer
	var stderrBuf bytes.Buffer
	session.Stdout = &stdoutBuf
	session.Stderr = &stderrBuf

	errssh := session.Run(cmd)
	stdoutStr = stdoutBuf.String()
	stderrStr = stderrBuf.String()

	if errssh != nil {
		LogLevel("warn", "%v\n", stderrStr)
		return "", stderrStr, errssh
	}

	return stdoutStr, stderrStr, nil
}

// JoinCommands joins the first command with some arg
func JoinCommands(cmd, kubeconfigFlag string) string {
	cmds := strings.Split(cmd, ":")
	joinedCmd := cmds[0] + kubeconfigFlag

	if len(cmds) > 1 {
		secondCmd := strings.Join(cmds[1:], ",")
		joinedCmd += " " + secondCmd
	}

	return joinedCmd
}

// GetJournalLogs returns the journal logs for a specific product
func GetJournalLogs(level, ip string) string {
	if level == "" {
		LogLevel("warn", "level should not be empty")
		return ""
	}

	levels := map[string]bool{"info": true, "debug": true, "warn": true, "error": true, "fatal": true}
	if _, ok := levels[level]; !ok {
		LogLevel("warn", "Invalid log level: %s\n", level)
		return ""
	}

	product, err := Product()
	if err != nil {
		return ""
	}

	cmd := fmt.Sprintf("sudo -i journalctl -u %s* --no-pager | grep -i '%s'", product, level)
	res, err := RunCommandOnNode(cmd, ip)
	if err != nil {
		LogLevel("warn", "failed to get journal logs for product: %s, error: %v\n", product, err)
		return ""
	}

	return fmt.Sprintf("Journal logs for product: %s (level: %s):\n%s", product, level, res)
}

// ReturnLogError logs the error and returns it.
func ReturnLogError(format string, args ...interface{}) error {
	log := logger.AddLogger()
	err := formatLogArgs(format, args...)

	if err != nil {
		pc, file, line, ok := runtime.Caller(1)
		if ok {
			funcName := runtime.FuncForPC(pc).Name()

			formattedPath := fmt.Sprintf("file:%s:%d", file, line)
			log.Error(fmt.Sprintf("%s\nLast call: %s in %s", err.Error(), funcName, formattedPath))
		} else {
			log.Error(err.Error())
		}
	}

	return err
}

// LogLevel logs the message with the specified level.
func LogLevel(level, format string, args ...interface{}) {
	log := logger.AddLogger()
	msg := formatLogArgs(format, args...)

	switch level {
	case "debug":
		log.Debug(msg)
	case "info":
		log.Info(msg)
	case "warn":
		log.Warn(msg)
	case "error":
		pc, file, line, ok := runtime.Caller(1)
		if ok {
			funcName := runtime.FuncForPC(pc).Name()
			log.Error(fmt.Sprintf("%s\nLast call: %s in %s:%d", msg, funcName, file, line))
		}
		log.Error(msg)
	case "fatal":
		pc, file, line, ok := runtime.Caller(1)
		if ok {
			funcName := runtime.FuncForPC(pc).Name()
			log.Fatal(fmt.Sprintf("%s\nLast call: %s in %s:%d", msg, funcName, file, line))
		}
		log.Fatal(msg)
	default:
		log.Info(msg)
	}
}

// formatLogArgs formats the logger message.
func formatLogArgs(format string, args ...interface{}) error {
	if len(args) == 0 {
		return fmt.Errorf(format)
	}
	if e, ok := args[0].(error); ok {
		if len(args) > 1 {
			return fmt.Errorf(format, args[1:]...)
		}

		return e
	}

	return fmt.Errorf(format, args...)
}

// fileExists Checks if a file exists in a directory
func fileExists(files []os.DirEntry, workload string) bool {
	for _, file := range files {
		if file.Name() == workload {
			return true
		}
	}

	return false
}

func UninstallProduct(product, nodeType, ip string) error {
	var scriptName string
	paths := []string{
		"/usr/local/bin",
		"/opt/local/bin",
		"/usr/bin",
		"/usr/sbin",
		"/usr/local/sbin",
		"/bin",
		"/sbin",
	}

	switch product {
	case "k3s":
		if nodeType == "agent" {
			scriptName = "k3s-agent-uninstall.sh"
		} else {
			scriptName = "k3s-uninstall.sh"
		}
	case "rke2":
		scriptName = "rke2-uninstall.sh"
	default:
		return fmt.Errorf("unsupported product: %s", product)
	}

	foundPath, err := findScriptPath(paths, scriptName, ip)
	if err != nil {
		return fmt.Errorf("failed to find uninstall script for %s: %w", product, err)
	}

	pathName := fmt.Sprintf("%s-uninstall.sh", product)
	if product == "k3s" && nodeType == "agent" {
		pathName = "k3s-agent-uninstall.sh"
	}

	uninstallCmd := fmt.Sprintf("sudo %s/%s", foundPath, pathName)
	_, err = RunCommandOnNode(uninstallCmd, ip)

	return err
}

func findScriptPath(paths []string, pathName, ip string) (string, error) {
	for _, path := range paths {
		checkCmd := fmt.Sprintf("if [ -f %s/%s ]; then echo 'found'; else echo 'not found'; fi",
			path, pathName)
		output, err := RunCommandOnNode(checkCmd, ip)
		if err != nil {
			return "", err
		}
		output = strings.TrimSpace(output)
		if output == "found" {
			return path, nil
		}
	}

	searchPath := fmt.Sprintf("find / -name %s 2>/dev/null", pathName)
	fullPath, err := RunCommandOnNode(searchPath, ip)
	if err != nil {
		return "", err
	}

	fullPath = strings.TrimSpace(fullPath)
	if fullPath == "" {
		return "", fmt.Errorf("script %s not found", pathName)
	}

	return filepath.Dir(fullPath), nil
}

// MatchWithPath verify expected files found in the actual file list
func MatchWithPath(actualFileList, expectedFileList []string) error {
	for i := 0; i < len(expectedFileList); i++ {
		if !stringInSlice(expectedFileList[i], actualFileList) {
			return ReturnLogError(fmt.Sprintf("FAIL: Expected file: %s NOT found in actual list",
				expectedFileList[i]))
		}
		LogLevel("info", "PASS: Expected file %s found", expectedFileList[i])
	}

	for i := 0; i < len(actualFileList); i++ {
		if !stringInSlice(actualFileList[i], expectedFileList) {
			LogLevel("info", "Actual file %s found as well which was not in the expected list",
				actualFileList[i])
		}
	}

	return nil
}

// stringInSlice verify if a string is found in the list of strings
func stringInSlice(a string, list []string) bool {
	for _, b := range list {
		if b == a {
			return true
		}
	}

	return false
}

// appendNodeIfMissing appends a value to a slice if that value does not already exist in the slice.
func appendNodeIfMissing(slice []Node, i Node) []Node {
	for _, ele := range slice {
		if ele == i {
			return slice
		}
	}

	return append(slice, i)
}

func EncloseSqBraces(ip string) string {
	return "[" + ip + "]"
}<|MERGE_RESOLUTION|>--- conflicted
+++ resolved
@@ -47,10 +47,8 @@
 	if cmd == "" {
 		return "", ReturnLogError("cmd should not be empty")
 	}
-	LogLevel("debug", "Execute: %s on %s", cmd, ip)
 
 	host := ip + ":22"
-
 	conn, err := configureSSH(host)
 	if err != nil {
 		return "", ReturnLogError("failed to configure SSH: %w\n", err)
@@ -148,14 +146,9 @@
 	for i, localPath := range localPaths {
 		remotePath := remotePaths[i]
 		scp := fmt.Sprintf(
-<<<<<<< HEAD
-			"scp -o StrictHostKeyChecking=no -o UserKnownHostsFile=/dev/null -i %s %s %s@%s:%s",
-			c.AwsConfig.AccessKey,
-=======
 			"ssh-keyscan %s >> /root/.ssh/known_hosts && scp -i %s %s %s@%s:%s",
 			ip,
-			AccessKey,
->>>>>>> 6b77ea38
+			c.AwsConfig.AccessKey,
 			localPath,
 			c.AwsConfig.AwsUser,
 			ip,
@@ -178,13 +171,10 @@
 			return cmdErr
 		}
 	}
-	LogLevel("info", "Files copied and chmod successfully\n")
 
 	return nil
 }
 
-<<<<<<< HEAD
-=======
 // CheckHelmRepo checks a helm chart is available on the repo.
 func CheckHelmRepo(name, url, version string) (string, error) {
 	addRepo := fmt.Sprintf("helm repo add %s %s", name, url)
@@ -194,17 +184,6 @@
 	return RunCommandHost(addRepo, update, searchRepo)
 }
 
-// AddHelmRepo adds a helm repo to the cluster.
-func AddHelmRepo(name, url string) (string, error) {
-	addRepo := fmt.Sprintf("helm repo add %s %s", name, url)
-	update := "helm repo update"
-	installRepo := fmt.Sprintf("helm install %s %s/%s -n kube-system --kubeconfig=%s",
-		name, name, name, KubeConfigFile)
-
-	return RunCommandHost(addRepo, update, installRepo)
-}
-
->>>>>>> 6b77ea38
 func publicKey(path string) (ssh.AuthMethod, error) {
 	key, err := os.ReadFile(path)
 	if err != nil {
@@ -293,7 +272,7 @@
 		return ""
 	}
 
-	product, err := Product()
+	product, _, err := Product()
 	if err != nil {
 		return ""
 	}
