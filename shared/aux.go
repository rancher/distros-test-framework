package shared

import (
	"bytes"
	"encoding/base64"
	"fmt"
    "encoding/base64"
	"os"
	"os/exec"
	"path/filepath"
	"runtime"
	"strings"

	"github.com/rancher/distros-test-framework/config"
	"github.com/rancher/distros-test-framework/pkg/log"
	"golang.org/x/crypto/ssh"
)

// RunCommandHost executes a command on the host
func RunCommandHost(cmds ...string) (string, error) {
	if cmds == nil {
		return "", ReturnLogError("should send at least one command")
	}

	var output, errOut bytes.Buffer
	for _, cmd := range cmds {
		if cmd == "" {
			return "", ReturnLogError("cmd should not be empty")
		}

		c := exec.Command("bash", "-c", cmd)
		c.Stdout = &output
		c.Stderr = &errOut

		err := c.Run()
		if err != nil {
			fmt.Println(c.Stderr.(*bytes.Buffer).String())
<<<<<<< HEAD
			return output.String(), fmt.Errorf("executing command: %s: %w\n", cmd, err)
=======
			return output.String(), fmt.Errorf("executing command: %s: %w", cmd, err)
		}
		if errOut.Len() > 0 {
			fmt.Println("\nreturning Stderr if not null, this might not be an error:\n",
				errOut.String())
>>>>>>> bc0b193b
		}
	}

	return output.String(), nil
}

// RunCommandOnNode executes a command on the node SSH
func RunCommandOnNode(cmd, ip string) (string, error) {
	if cmd == "" {
		return "", ReturnLogError("cmd should not be empty")
	}

	host := ip + ":22"
	conn, err := configureSSH(host)
	if err != nil {
		return "", ReturnLogError("failed to configure SSH: %v\n", err)
	}
	stdout, stderr, err := runsshCommand(cmd, conn)
	if err != nil && !strings.Contains(stderr, "restart") {
		return "", fmt.Errorf(
			"command: %s failed on run ssh: %s with error: %w\n",
			cmd,
			ip,
			err,
		)
	}

	stdout = strings.TrimSpace(stdout)
	stderr = strings.TrimSpace(stderr)

	cleanedStderr := strings.ReplaceAll(stderr, "\n", "")
	cleanedStderr = strings.ReplaceAll(cleanedStderr, "\t", "")

	if cleanedStderr != "" && (!strings.Contains(stderr, "exited") ||
		!strings.Contains(cleanedStderr, "1") ||
		!strings.Contains(cleanedStderr, "2")) {
		return cleanedStderr, nil
	} else if cleanedStderr != "" {
		return "", fmt.Errorf("command: %s failed with error: %v\n", cmd, stderr)
	}

	return stdout, err
}

// BasePath returns the base path of the project.
func BasePath() string {
	_, b, _, _ := runtime.Caller(0)

	return filepath.Join(filepath.Dir(b), "../..")
}

// PrintFileContents prints the contents of the file as [] string.
func PrintFileContents(f ...string) error {
	for _, file := range f {
		content, err := os.ReadFile(file)
		if err != nil {
<<<<<<< HEAD
			return ReturnLogError("failed to read file: %v\n", err)
=======
			return fmt.Errorf("failed to read file %s: %w", file, err)
>>>>>>> bc0b193b
		}
		fmt.Println(string(content) + "\n")
	}

	return nil
}

// PrintBase64Encoded prints the base64 encoded contents of the file as string.
func PrintBase64Encoded(filepath string) error {
<<<<<<< HEAD
	file, err := os.ReadFile(filepath)
=======
    file, err := os.ReadFile(filepath)
>>>>>>> bc0b193b
	if err != nil {
		return fmt.Errorf("failed to encode file %s: %w", file, err)
	}

<<<<<<< HEAD
	encoded := base64.StdEncoding.EncodeToString(file)
	fmt.Println(encoded)
=======
    encoded := base64.StdEncoding.EncodeToString(file)
    fmt.Println(encoded)
>>>>>>> bc0b193b

	return nil
}

// CountOfStringInSlice Used to count the pods using prefix passed in the list of pods.
func CountOfStringInSlice(str string, pods []Pod) int {
	var count int
	for _, p := range pods {
		if strings.Contains(p.Name, str) {
			count++
		}
	}

	return count
}

// GetVersion returns the rke2 or k3s version
func GetVersion(cmd string) (string, error) {
	var res string
	var err error
	ips := FetchNodeExternalIP()
	for _, ip := range ips {
		res, err = RunCommandOnNode(cmd, ip)
		if err != nil {
			return "", ReturnLogError("failed to run command on node: %v\n", err)
		}
	}

	return res, nil
}

// GetProduct returns the distro product based on the config file
func GetProduct() (string, error) {
	cfg, err := config.AddConfigEnv("./config")
	if err != nil {
		return "", ReturnLogError("failed to get config: %v\n", err)
	}
	if cfg.Product != "k3s" && cfg.Product != "rke2" {
		return "", ReturnLogError("unknown product")
	}

	return cfg.Product, nil
}

// GetProductVersion return the version for a specific distro product
func GetProductVersion(product string) (string, error) {
	if product != "rke2" && product != "k3s" {
		return "", ReturnLogError("unsupported product: %s\n", product)
	}
	version, err := GetVersion(product + " -v")
	if err != nil {
		return "", ReturnLogError("failed to get version for product: %s, error: %v\n", product, err)
	}

	return version, nil
}

// AddHelmRepo adds a helm repo to the cluster.
func AddHelmRepo(name, url string) (string, error) {
	installHelm := "curl https://raw.githubusercontent.com/helm/helm/main/scripts/get-helm-3 | bash"
	addRepo := fmt.Sprintf("helm repo add %s %s", name, url)
	update := "helm repo update"
	installRepo := fmt.Sprintf("helm install %s %s/%s -n kube-system --kubeconfig=%s",
		name, name, name, KubeConfigFile)

	nodeExternalIP := FetchNodeExternalIP()
	for _, ip := range nodeExternalIP {
		_, err := RunCommandOnNode(installHelm, ip)
		if err != nil {
			return "", ReturnLogError("failed to install helm: %v", err)
		}
	}

	return RunCommandHost(addRepo, update, installRepo)
}

func publicKey(path string) (ssh.AuthMethod, error) {
	key, err := os.ReadFile(path)
	if err != nil {
		return nil, ReturnLogError("failed to read private key: %v", err)
	}
	signer, err := ssh.ParsePrivateKey(key)
	if err != nil {
		return nil, ReturnLogError("failed to parse private key: %v", err)
	}

	return ssh.PublicKeys(signer), nil
}

func configureSSH(host string) (*ssh.Client, error) {
	var cfg *ssh.ClientConfig

	authMethod, err := publicKey(AccessKey)
	if err != nil {
		return nil, ReturnLogError("failed to get public key: %v", err)
	}
	cfg = &ssh.ClientConfig{
		User: AwsUser,
		Auth: []ssh.AuthMethod{
			authMethod,
		},
		HostKeyCallback: ssh.InsecureIgnoreHostKey(),
	}
	conn, err := ssh.Dial("tcp", host, cfg)
	if err != nil {
		return nil, ReturnLogError("failed to dial: %v", err)
	}

	return conn, nil
}

func runsshCommand(cmd string, conn *ssh.Client) (string, string, error) {
	session, err := conn.NewSession()
	if err != nil {
		return "", "", ReturnLogError("failed to create session: %v\n", err)
	}
	defer session.Close()

	var stdoutBuf bytes.Buffer
	var stderrBuf bytes.Buffer
	session.Stdout = &stdoutBuf
	session.Stderr = &stderrBuf

	errssh := session.Run(cmd)
	stdoutStr := stdoutBuf.String()
	stderrStr := stderrBuf.String()

	if errssh != nil {
		return stdoutStr, stderrStr, errssh
	}

	return stdoutStr, stderrStr, nil
}

// JoinCommands joins the first command with some arg
func JoinCommands(cmd, kubeconfigFlag string) string {
	cmds := strings.Split(cmd, ":")
	joinedCmd := cmds[0] + kubeconfigFlag

	if len(cmds) > 1 {
		secondCmd := strings.Join(cmds[1:], ",")
		joinedCmd += " " + secondCmd
	}

	return joinedCmd
}

<<<<<<< HEAD
// GetJournalLogs returns the journal logs for a specific product
func GetJournalLogs(product, ip string) (string, error) {
	cmd := fmt.Sprintf("journalctl -u %s* --no-pager", product)

	return RunCommandOnNode(cmd, ip)
}

// ReturnLogError logs the error and returns it.
func ReturnLogError(format string, args ...interface{}) error {
	logger := log.AddLogger(false)
	err := formatLogArgs(format, args...)

	pc, file, line, ok := runtime.Caller(1)
	if ok {
		funcName := runtime.FuncForPC(pc).Name()
		logger.Error(fmt.Sprintf("%s\nLast call: %s in %s:%d", err.Error(), funcName, file, line))
	} else {
		logger.Error(err.Error())
	}

	return err
}

// LogLevel logs the message with the specified level.
func LogLevel(level, format string, args ...interface{}) {
	logger := log.AddLogger(false)
	msg := formatLogArgs(format, args...)

	switch level {
	case "debug":
		logger.Debug(msg)
	case "info":
		logger.Info(msg)
	case "warn":
		logger.Warn(msg)
	case "error":
		logger.Error(msg)
	}
}

// formatLogArgs formats the log message.
func formatLogArgs(format string, args ...interface{}) error {
	if len(args) == 0 {
		return fmt.Errorf(format)
	}
	if e, ok := args[0].(error); ok {
		if len(args) > 1 {
			return fmt.Errorf(format, args[1:]...)
		}
		return e
	}

	return fmt.Errorf(format, args...)
}

=======
>>>>>>> bc0b193b
// fileExists Checks if a file exists in a directory
func fileExists(files []os.DirEntry, workload string) bool {
	for _, file := range files {
		if file.Name() == workload {
			return true
		}
	}
	return false
}<|MERGE_RESOLUTION|>--- conflicted
+++ resolved
@@ -4,7 +4,6 @@
 	"bytes"
 	"encoding/base64"
 	"fmt"
-    "encoding/base64"
 	"os"
 	"os/exec"
 	"path/filepath"
@@ -34,16 +33,9 @@
 
 		err := c.Run()
 		if err != nil {
-			fmt.Println(c.Stderr.(*bytes.Buffer).String())
-<<<<<<< HEAD
-			return output.String(), fmt.Errorf("executing command: %s: %w\n", cmd, err)
-=======
-			return output.String(), fmt.Errorf("executing command: %s: %w", cmd, err)
-		}
-		if errOut.Len() > 0 {
-			fmt.Println("\nreturning Stderr if not null, this might not be an error:\n",
-				errOut.String())
->>>>>>> bc0b193b
+			LogLevel("warn", "something happening on command:\n %s: \nwith error: %w\n", cmd,
+				c.Stderr.(*bytes.Buffer).String())
+			return "", err
 		}
 	}
 
@@ -100,11 +92,7 @@
 	for _, file := range f {
 		content, err := os.ReadFile(file)
 		if err != nil {
-<<<<<<< HEAD
 			return ReturnLogError("failed to read file: %v\n", err)
-=======
-			return fmt.Errorf("failed to read file %s: %w", file, err)
->>>>>>> bc0b193b
 		}
 		fmt.Println(string(content) + "\n")
 	}
@@ -114,22 +102,13 @@
 
 // PrintBase64Encoded prints the base64 encoded contents of the file as string.
 func PrintBase64Encoded(filepath string) error {
-<<<<<<< HEAD
 	file, err := os.ReadFile(filepath)
-=======
-    file, err := os.ReadFile(filepath)
->>>>>>> bc0b193b
-	if err != nil {
-		return fmt.Errorf("failed to encode file %s: %w", file, err)
-	}
-
-<<<<<<< HEAD
+	if err != nil {
+		return ReturnLogError("failed to encode file %s: %w", file, err)
+	}
+
 	encoded := base64.StdEncoding.EncodeToString(file)
 	fmt.Println(encoded)
-=======
-    encoded := base64.StdEncoding.EncodeToString(file)
-    fmt.Println(encoded)
->>>>>>> bc0b193b
 
 	return nil
 }
@@ -277,11 +256,9 @@
 	return joinedCmd
 }
 
-<<<<<<< HEAD
 // GetJournalLogs returns the journal logs for a specific product
 func GetJournalLogs(product, ip string) (string, error) {
 	cmd := fmt.Sprintf("journalctl -u %s* --no-pager", product)
-
 	return RunCommandOnNode(cmd, ip)
 }
 
@@ -333,8 +310,6 @@
 	return fmt.Errorf(format, args...)
 }
 
-=======
->>>>>>> bc0b193b
 // fileExists Checks if a file exists in a directory
 func fileExists(files []os.DirEntry, workload string) bool {
 	for _, file := range files {
@@ -342,5 +317,6 @@
 			return true
 		}
 	}
+
 	return false
 }