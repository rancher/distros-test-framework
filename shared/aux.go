--- conflicted
+++ resolved
@@ -577,118 +577,7 @@
 	return fmt.Sprintf("%s %s", sysctlPrefix, service), nil
 }
 
-<<<<<<< HEAD
-// MountBind mounts a directory to another directory on the given node IP addresses.
-func MountBind(ips []string, dir, mountPoint string) error {
-	if ips == nil {
-		return errors.New("ips should not be empty")
-	}
-
-	if dir == "" || mountPoint == "" {
-		return errors.New(" dir and mountPoint should not be empty")
-	}
-
-	if !strings.HasPrefix(dir, "/") || !strings.HasPrefix(mountPoint, "/") {
-		return fmt.Errorf("dir and mountPoint should  be absolute paths %s and %s", dir, mountPoint)
-	}
-
-	LogLevel("info", "Mounting %s to %s on nodes: %v\n", dir, mountPoint, ips)
-
-	cmd := "sudo mount --bind " + dir + " " + mountPoint
-	for _, ip := range ips {
-		res, err := RunCommandOnNode(cmd, ip)
-		if err != nil {
-			return fmt.Errorf("failed to run command: %s, error: %w", cmd, err)
-		}
-		res = strings.TrimSpace(res)
-		if res != "" {
-			return fmt.Errorf("failed to run command: %s, error: %s", cmd, res)
-		}
-	}
-
-	return nil
-}
-
-func FindBinaries(ip string, binaries ...string) (map[string]string, error) {
-	if ip == "" {
-		return nil, errors.New("ip should not be empty")
-	}
-
-	if len(binaries) == 0 {
-		// default binary if none provided.
-		binaries = []string{"kubectl"}
-	}
-
-	binPaths := make(map[string]string)
-	for _, bin := range binaries {
-		path, err := FindPath(bin, ip)
-		if err != nil {
-			return nil, fmt.Errorf("failed to find binary %s: %w", bin, err)
-		}
-
-		binDir := filepath.Dir(path)
-		binPaths[bin] = binDir
-	}
-
-	if len(binPaths) == 0 {
-		return nil, fmt.Errorf("no requested binaries %s found on node %s", strings.Join(binaries, ", "), ip)
-	}
-
-	LogLevel("info", "Found binaries: %v", binPaths)
-
-	return binPaths, nil
-}
-
-// ExportEnvProfileNode creates a script with environment variables and exports them to the specified nodes.
-func ExportEnvProfileNode(ips []string, vars map[string]string, filename string) error {
-	if len(ips) == 0 {
-		return errors.New("ips cannot be empty")
-	}
-
-	if vars == nil {
-		return errors.New("vars cannot be empty")
-	}
-
-	if filename == "" {
-		filename = "env_vars.sh"
-	}
-
-	var linesToAdd, varList []string
-	linesToAdd = append(linesToAdd, "#!/usr/bin/env bash")
-
-	for name, value := range vars {
-		linesToAdd = append(linesToAdd, fmt.Sprintf("export %s=%s", name, value))
-		varList = append(varList, fmt.Sprintf("%s=%s", name, value))
-	}
-
-	content := strings.Join(linesToAdd, "\n") + "\n"
-	tmp := "/tmp/" + filename
-	dest := "/etc/profile.d/" + filename
-
-	for _, ip := range ips {
-		cmd := fmt.Sprintf(
-			"sudo tee %s > /dev/null << EOF\n%s\nEOF\n"+
-				"sudo chmod +x %s\n"+
-				"sudo mv %s %s\n"+
-				"sudo chmod 644 %s",
-			tmp, content, tmp, tmp, dest, dest,
-		)
-
-		res, err := RunCommandOnNode(cmd, ip)
-		if res != "" {
-			return fmt.Errorf("failed to export environment on node %s: %s", ip, res)
-		}
-		if err != nil {
-			return fmt.Errorf("failed to export environment on node %s: %w", ip, err)
-		}
-	}
-
-	LogLevel("debug", "Environment variables exported to %s on %d nodes (%s): %s",
-		dest, len(ips), filename, strings.Join(varList, ", "))
-
-	return nil
-=======
-// Create a directory if it does not exist.
+// CreateDir Creates a directory if it does not exist.
 // Optional: If chmodValue is not empty, run 'chmod' to change permission of the directory.
 func CreateDir(dir, chmodValue, ip string) {
 	cmdPart1 := fmt.Sprintf("test -d '%s' && echo 'directory exists: %s'", dir, dir)
@@ -708,7 +597,7 @@
 	}
 }
 
-// Wait for SSH to a node ip to be ready.
+// WaitForSSHReady waits for SSH to be ready on the node.
 // Default max wait time: 3 mins. Retry 'SSH is ready' check every 10 seconds.
 func WaitForSSHReady(ip string) error {
 	ticker := time.NewTicker(10 * time.Second)
@@ -731,7 +620,7 @@
 	}
 }
 
-// Function to log a 'grep' output.
+// LogGrepOutput
 // Grep for a particular text/string (content) in a file (filename) on a node with 'ip' and log the same.
 // Ex: Log content:'denied' calls in filename:'/var/log/audit/audit.log' file.
 func LogGrepOutput(filename, content, ip string) {
@@ -743,5 +632,115 @@
 	if grepData != "" {
 		LogLevel("debug", "grep for %s in file %s output:\n %s", content, filename, grepData)
 	}
->>>>>>> f4c962f0
+}
+
+// MountBind mounts a directory to another directory on the given node IP addresses.
+func MountBind(ips []string, dir, mountPoint string) error {
+	if ips == nil {
+		return errors.New("ips should not be empty")
+	}
+
+	if dir == "" || mountPoint == "" {
+		return errors.New(" dir and mountPoint should not be empty")
+	}
+
+	if !strings.HasPrefix(dir, "/") || !strings.HasPrefix(mountPoint, "/") {
+		return fmt.Errorf("dir and mountPoint should  be absolute paths %s and %s", dir, mountPoint)
+	}
+
+	LogLevel("info", "Mounting %s to %s on nodes: %v\n", dir, mountPoint, ips)
+
+	cmd := "sudo mount --bind " + dir + " " + mountPoint
+	for _, ip := range ips {
+		res, err := RunCommandOnNode(cmd, ip)
+		if err != nil {
+			return fmt.Errorf("failed to run command: %s, error: %w", cmd, err)
+		}
+		res = strings.TrimSpace(res)
+		if res != "" {
+			return fmt.Errorf("failed to run command: %s, error: %s", cmd, res)
+		}
+	}
+
+	return nil
+}
+
+func FindBinaries(ip string, binaries ...string) (map[string]string, error) {
+	if ip == "" {
+		return nil, errors.New("ip should not be empty")
+	}
+
+	if len(binaries) == 0 {
+		// default binary if none provided.
+		binaries = []string{"kubectl"}
+	}
+
+	binPaths := make(map[string]string)
+	for _, bin := range binaries {
+		path, err := FindPath(bin, ip)
+		if err != nil {
+			return nil, fmt.Errorf("failed to find binary %s: %w", bin, err)
+		}
+
+		binDir := filepath.Dir(path)
+		binPaths[bin] = binDir
+	}
+
+	if len(binPaths) == 0 {
+		return nil, fmt.Errorf("no requested binaries %s found on node %s", strings.Join(binaries, ", "), ip)
+	}
+
+	LogLevel("info", "Found binaries: %v", binPaths)
+
+	return binPaths, nil
+}
+
+// ExportEnvProfileNode creates a script with environment variables and exports them to the specified nodes.
+func ExportEnvProfileNode(ips []string, vars map[string]string, filename string) error {
+	if len(ips) == 0 {
+		return errors.New("ips cannot be empty")
+	}
+
+	if vars == nil {
+		return errors.New("vars cannot be empty")
+	}
+
+	if filename == "" {
+		filename = "env_vars.sh"
+	}
+
+	var linesToAdd, varList []string
+	linesToAdd = append(linesToAdd, "#!/usr/bin/env bash")
+
+	for name, value := range vars {
+		linesToAdd = append(linesToAdd, fmt.Sprintf("export %s=%s", name, value))
+		varList = append(varList, fmt.Sprintf("%s=%s", name, value))
+	}
+
+	content := strings.Join(linesToAdd, "\n") + "\n"
+	tmp := "/tmp/" + filename
+	dest := "/etc/profile.d/" + filename
+
+	for _, ip := range ips {
+		cmd := fmt.Sprintf(
+			"sudo tee %s > /dev/null << EOF\n%s\nEOF\n"+
+				"sudo chmod +x %s\n"+
+				"sudo mv %s %s\n"+
+				"sudo chmod 644 %s",
+			tmp, content, tmp, tmp, dest, dest,
+		)
+
+		res, err := RunCommandOnNode(cmd, ip)
+		if res != "" {
+			return fmt.Errorf("failed to export environment on node %s: %s", ip, res)
+		}
+		if err != nil {
+			return fmt.Errorf("failed to export environment on node %s: %w", ip, err)
+		}
+	}
+
+	LogLevel("debug", "Environment variables exported to %s on %d nodes (%s): %s",
+		dest, len(ips), filename, strings.Join(varList, ", "))
+
+	return nil
 }