--- conflicted
+++ resolved
@@ -398,7 +398,6 @@
 	return false
 }
 
-<<<<<<< HEAD
 func FindPath(name, ip string) (string, error) {
 	if ip == "" {
 		return "", errors.New("ip should not be empty")
@@ -435,14 +434,6 @@
 
 	for _, cmd := range sourcedCmds {
 		path, err := RunCommandOnNode(cmd, ip)
-=======
-func checkFiles(product string, paths []string, scriptName, ip string) (string, error) {
-	var foundPath string
-	for _, path := range paths {
-		checkCmd := fmt.Sprintf("if [ -f %s/%s ]; then echo 'found'; else echo 'not found'; fi",
-			path, scriptName)
-		output, err := RunCommandOnNode(checkCmd, ip)
->>>>>>> 7df1b50f
 		if err != nil {
 			LogLevel("warn", "Failed to find %s with sourced environment: %v", name, err)
 			continue
