--- conflicted
+++ resolved
@@ -85,37 +85,11 @@
 	return filepath.Join(filepath.Dir(callerFilePath), "..")
 }
 
-<<<<<<< HEAD
 func EnvConfig() (*config.Product, error) {
 	path := BasePath() + "/config/.env"
 	env, err := config.AddConfigEnv(path)
 	if err != nil {
 		return nil, ReturnLogError("error getting env config: %w\n", err)
-=======
-// EnvDir returns the environment directory of the project based on the package passed.
-func EnvDir(pkg string) (string, error) {
-	_, callerFilePath, _, ok := runtime.Caller(1)
-	if !ok {
-		return "", ReturnLogError("failed to get caller file path")
-	}
-	callerDir := filepath.Dir(callerFilePath)
-
-	var env string
-	var c string
-
-	switch pkg {
-	case "factory":
-		c = filepath.Dir(filepath.Join(callerDir))
-		env = filepath.Join(c, "config/.env")
-	case "entrypoint":
-		c = filepath.Dir(filepath.Join(callerDir, ".."))
-		env = filepath.Join(c, "config/.env")
-	case "shared":
-		c = filepath.Dir(filepath.Join(callerDir))
-		env = filepath.Join(c, "config/.env")
-	default:
-		return "", ReturnLogError("unknown package: %s\n", pkg)
->>>>>>> 39c7c4fb
 	}
 
 	return env, nil
@@ -176,11 +150,7 @@
 
 // GetProduct returns the distro product based on the config file
 func GetProduct() (string, error) {
-<<<<<<< HEAD
 	cfg, err := EnvConfig()
-=======
-	cfgPath, err := EnvDir("shared")
->>>>>>> 39c7c4fb
 	if err != nil {
 		return "", ReturnLogError("error loading config: %w\n", err)
 	}
