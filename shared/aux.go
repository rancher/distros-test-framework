--- conflicted
+++ resolved
@@ -46,10 +46,7 @@
 	if cmd == "" {
 		return "", ReturnLogError("cmd should not be empty")
 	}
-<<<<<<< HEAD
-=======
 	LogLevel("debug", "Execute: %s on %s", cmd, ip)
->>>>>>> e189754e
 
 	host := ip + ":22"
 	conn, err := configureSSH(host)
@@ -137,8 +134,6 @@
 	return count
 }
 
-<<<<<<< HEAD
-=======
 // RunScp copies files from local to remote host based on a list of local and remote paths.
 func RunScp(ip, product string, localPaths, remotePaths []string) error {
 	if ip == "" {
@@ -199,7 +194,6 @@
 	return RunCommandHost(addRepo, update, installRepo)
 }
 
->>>>>>> e189754e
 func publicKey(path string) (ssh.AuthMethod, error) {
 	key, err := os.ReadFile(path)
 	if err != nil {
@@ -486,6 +480,21 @@
 	}
 	return append(slice, i)
 }
+
 func EncloseSqBraces(ip string) string {
 	return "[" + ip + "]"
+}
+
+// PrintGetAll prints the output of kubectl get all -A -o wide and kubectl get nodes -o wide
+func PrintGetAll() {
+	kubeconfigFile := " --kubeconfig=" + KubeConfigFile
+	cmd := "kubectl get all -A -o wide  " + kubeconfigFile + " && kubectl get nodes -o wide " + kubeconfigFile
+	res, err := RunCommandHost(cmd)
+	if err != nil {
+		LogLevel("error", "error from RunCommandHost: %v\n", err)
+		return
+	}
+
+	fmt.Printf("\n\n\n-----------------  Results from kubectl get all -A -o wide"+
+		"  -------------------\n\n%v\n\n\n\n", res)
 }