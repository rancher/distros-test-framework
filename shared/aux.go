package shared

import (
	"bytes"
	"encoding/base64"
	"fmt"
	"os"
	"os/exec"
	"path/filepath"
	"runtime"
	"strings"

<<<<<<< HEAD
	"golang.org/x/crypto/ssh"

	"github.com/rancher/distros-test-framework/config"
	"github.com/rancher/distros-test-framework/pkg/logger"
=======
	"github.com/rancher/distros-test-framework/pkg/logger"

	"golang.org/x/crypto/ssh"
>>>>>>> 36e521cc
)

// RunCommandHost executes a command on the host
func RunCommandHost(cmds ...string) (string, error) {
	if cmds == nil {
		return "", ReturnLogError("should send at least one command")
	}

	var output, errOut bytes.Buffer
	for _, cmd := range cmds {
		if cmd == "" {
			return "", ReturnLogError("cmd should not be empty")
		}

		c := exec.Command("bash", "-c", cmd)
		c.Stdout = &output
		c.Stderr = &errOut

		err := c.Run()
		if err != nil {
			return c.Stderr.(*bytes.Buffer).String(), err
		}
	}

	return output.String(), nil
}

// RunCommandOnNode executes a command on the node SSH
func RunCommandOnNode(cmd, ip string) (string, error) {
	if cmd == "" {
		return "", ReturnLogError("cmd should not be empty")
	}
	LogLevel("debug", fmt.Sprintf("Execute: %s on %s", cmd, ip))

	host := ip + ":22"
	conn, err := configureSSH(host)
	if err != nil {
		return "", ReturnLogError("failed to configure SSH: %v\n", err)
	}
	stdout, stderr, err := runsshCommand(cmd, conn)
	if err != nil && !strings.Contains(stderr, "restart") {
		return "", fmt.Errorf(
			"command: %s failed on run ssh: %s with error: %w\n",
			cmd,
			ip,
			err,
		)
	}

	stdout = strings.TrimSpace(stdout)
	stderr = strings.TrimSpace(stderr)

	cleanedStderr := strings.ReplaceAll(stderr, "\n", "")
	cleanedStderr = strings.ReplaceAll(cleanedStderr, "\t", "")

	if cleanedStderr != "" && (!strings.Contains(stderr, "exited") ||
		!strings.Contains(cleanedStderr, "1") ||
		!strings.Contains(cleanedStderr, "2")) {
		return cleanedStderr, nil
	} else if cleanedStderr != "" {
		return "", fmt.Errorf("command: %s failed with error: %v\n", cmd, stderr)
	}
	LogLevel("debug", fmt.Sprintf("StdOut: %s", stdout))

	return stdout, err
}

// BasePath returns the base path of the project.
func BasePath() string {
	_, callerFilePath, _, _ := runtime.Caller(0)
	return filepath.Join(filepath.Dir(callerFilePath), "..")
}

func EnvConfig() (*config.Product, error) {
	path := BasePath() + "/config/.env"
	env, err := config.AddConfigEnv(path)
	if err != nil {
		return nil, ReturnLogError("error getting env config: %w\n", err)
	}

	return env, nil
}

// PrintFileContents prints the contents of the file as [] string.
func PrintFileContents(f ...string) error {
	for _, file := range f {
		content, err := os.ReadFile(file)
		if err != nil {
			return ReturnLogError("failed to read file: %v\n", err)
		}
		fmt.Println(string(content) + "\n")
	}

	return nil
}

// PrintBase64Encoded prints the base64 encoded contents of the file as string.
func PrintBase64Encoded(path string) error {
	file, err := os.ReadFile(path)
	if err != nil {
		return ReturnLogError("failed to encode file %s: %w", file, err)
	}

	encoded := base64.StdEncoding.EncodeToString(file)
	fmt.Println(encoded)

	return nil
}

// CountOfStringInSlice Used to count the pods using prefix passed in the list of pods.
func CountOfStringInSlice(str string, pods []Pod) int {
	var count int
	for _, p := range pods {
		if strings.Contains(p.Name, str) {
			count++
		}
	}

	return count
}

<<<<<<< HEAD
// getVersion returns the rke2 or k3s version
func getVersion(cmd string) (string, error) {
	var res string
	var err error
	ips := FetchNodeExternalIP()
	for _, ip := range ips {
		res, err = RunCommandOnNode(cmd, ip)
		if err != nil {
			return "", ReturnLogError("failed to run command on node: %v\n", err)
		}
	}

	return res, nil
}

// GetProduct returns the distro product based on the config file
func GetProduct() (string, error) {
	cfg, err := EnvConfig()
	if err != nil {
		return "", ReturnLogError("error loading config: %w\n", err)
	}
	if cfg.Product != "k3s" && cfg.Product != "rke2" {
		return "", ReturnLogError("unknown product")
	}

	return cfg.Product, nil
}

// GetProductVersion return the version for a specific distro product
func GetProductVersion(product string) (string, error) {
	if product != "rke2" && product != "k3s" {
		return "", ReturnLogError("unsupported product: %s\n", product)
	}
	version, err := getVersion(product + " -v")
	if err != nil {
		return "", ReturnLogError("failed to get version for product: %s, error: %v\n", product, err)
	}

	return version, nil
}

=======
>>>>>>> 36e521cc
// AddHelmRepo adds a helm repo to the cluster.
func AddHelmRepo(name, url string) (string, error) {
	addRepo := fmt.Sprintf("helm repo add %s %s", name, url)
	update := "helm repo update"
	installRepo := fmt.Sprintf("helm install %s %s/%s -n kube-system --kubeconfig=%s",
		name, name, name, KubeConfigFile)

	return RunCommandHost(addRepo, update, installRepo)
}

func publicKey(path string) (ssh.AuthMethod, error) {
	key, err := os.ReadFile(path)
	if err != nil {
		return nil, ReturnLogError("failed to read private key: %v", err)
	}
	signer, err := ssh.ParsePrivateKey(key)
	if err != nil {
		return nil, ReturnLogError("failed to parse private key: %v", err)
	}

	return ssh.PublicKeys(signer), nil
}

func configureSSH(host string) (*ssh.Client, error) {
	var cfg *ssh.ClientConfig

	authMethod, err := publicKey(AccessKey)
	if err != nil {
		return nil, ReturnLogError("failed to get public key: %v", err)
	}
	cfg = &ssh.ClientConfig{
		User: AwsUser,
		Auth: []ssh.AuthMethod{
			authMethod,
		},
		HostKeyCallback: ssh.InsecureIgnoreHostKey(),
	}
	conn, err := ssh.Dial("tcp", host, cfg)
	if err != nil {
		return nil, ReturnLogError("failed to dial: %v", err)
	}

	return conn, nil
}

func runsshCommand(cmd string, conn *ssh.Client) (stdoutStr, stderrStr string, err error) {
	session, err := conn.NewSession()
	if err != nil {
		return "", "", ReturnLogError("failed to create session: %v\n", err)
	}

	defer session.Close()

	var stdoutBuf bytes.Buffer
	var stderrBuf bytes.Buffer
	session.Stdout = &stdoutBuf
	session.Stderr = &stderrBuf

	errssh := session.Run(cmd)
	stdoutStr = stdoutBuf.String()
	stderrStr = stderrBuf.String()

	if errssh != nil {
		LogLevel("warn", "%v\n", stderrStr)
		return "", stderrStr, errssh
	}

	return stdoutStr, stderrStr, nil
}

// JoinCommands joins the first command with some arg
func JoinCommands(cmd, kubeconfigFlag string) string {
	cmds := strings.Split(cmd, ":")
	joinedCmd := cmds[0] + kubeconfigFlag

	if len(cmds) > 1 {
		secondCmd := strings.Join(cmds[1:], ",")
		joinedCmd += " " + secondCmd
	}

	return joinedCmd
}

// GetJournalLogs returns the journal logs for a specific product
func GetJournalLogs(product, ip string) (string, error) {
	cmd := fmt.Sprintf("journalctl -u %s* --no-pager", product)
	return RunCommandOnNode(cmd, ip)
}

// ReturnLogError logs the error and returns it.
func ReturnLogError(format string, args ...interface{}) error {
	log := logger.AddLogger(false)
	err := formatLogArgs(format, args...)

	if err != nil {
		pc, file, line, ok := runtime.Caller(1)
		if ok {
			funcName := runtime.FuncForPC(pc).Name()
			log.Error(fmt.Sprintf("%s\nLast call: %s in %s:%d", err.Error(), funcName, file, line))
		} else {
			log.Error(err.Error())
		}
	}

	return err
}

// LogLevel logs the message with the specified level.
func LogLevel(level, format string, args ...interface{}) {
	log := logger.AddLogger(false)
	msg := formatLogArgs(format, args...)

	switch level {
	case "debug":
		log.Debug(msg)
	case "info":
		log.Info(msg)
	case "warn":
		log.Warn(msg)
	case "error":
		pc, file, line, ok := runtime.Caller(1)
		if ok {
			funcName := runtime.FuncForPC(pc).Name()
			log.Error(fmt.Sprintf("%s\nLast call: %s in %s:%d", msg, funcName, file, line))
		}
		log.Error(msg)
	case "fatal":
		pc, file, line, ok := runtime.Caller(1)
		if ok {
			funcName := runtime.FuncForPC(pc).Name()
			log.Fatal(fmt.Sprintf("%s\nLast call: %s in %s:%d", msg, funcName, file, line))
		}
		log.Fatal(msg)
	default:
		log.Info(msg)
	}
}

// formatLogArgs formats the logger message.
func formatLogArgs(format string, args ...interface{}) error {
	if len(args) == 0 {
		return fmt.Errorf(format)
	}
	if e, ok := args[0].(error); ok {
		if len(args) > 1 {
			return fmt.Errorf(format, args[1:]...)
		}
		return e
	}

	return fmt.Errorf(format, args...)
}

// fileExists Checks if a file exists in a directory
func fileExists(files []os.DirEntry, workload string) bool {
	for _, file := range files {
		if file.Name() == workload {
			return true
		}
	}

	return false
}

func UninstallProduct(product, nodeType, ip string) error {
	var scriptName string
	paths := []string{
		"/usr/local/bin",
		"/opt/local/bin",
		"/usr/bin",
		"/usr/sbin",
		"/usr/local/sbin",
		"/bin",
		"/sbin",
	}

	switch product {
	case "k3s":
		if nodeType == "agent" {
			scriptName = "k3s-agent-uninstall.sh"
		} else {
			scriptName = "k3s-uninstall.sh"
		}
	case "rke2":
		scriptName = "rke2-uninstall.sh"
	default:
		return fmt.Errorf("unsupported product: %s", product)
	}

	foundPath, err := findScriptPath(paths, scriptName, ip)
	if err != nil {
		return fmt.Errorf("failed to find uninstall script for %s: %v", product, err)
	}

	pathName := fmt.Sprintf("%s-uninstall.sh", product)
	if product == "k3s" && nodeType == "agent" {
		pathName = "k3s-agent-uninstall.sh"
	}

	uninstallCmd := fmt.Sprintf("sudo %s/%s", foundPath, pathName)
	_, err = RunCommandOnNode(uninstallCmd, ip)

	return err
}

func findScriptPath(paths []string, pathName, ip string) (string, error) {
	for _, path := range paths {
		checkCmd := fmt.Sprintf("if [ -f %s/%s ]; then echo 'found'; else echo 'not found'; fi", path, pathName)
		output, err := RunCommandOnNode(checkCmd, ip)
		if err != nil {
			return "", err
		}
		output = strings.TrimSpace(output)
		if output == "found" {
			return path, nil
		}
	}

	searchPath := fmt.Sprintf("find / -name %s 2>/dev/null", pathName)
	fullPath, err := RunCommandOnNode(searchPath, ip)
	if err != nil {
		return "", err
	}

	fullPath = strings.TrimSpace(fullPath)
	if fullPath == "" {
		return "", fmt.Errorf("script %s not found", pathName)
	}

	return filepath.Dir(fullPath), nil
}

// VerifyFileMatchWithPath verify expected files found in the actual file list
func VerifyFileMatchWithPath(actualFileList, expectedFileList []string) error {
	for i := 0; i < len(expectedFileList); i++ {
		if !stringInSlice(expectedFileList[i], actualFileList) {
			return ReturnLogError(fmt.Sprintf("FAIL: Expected file: %s NOT found in actual list", expectedFileList[i]))
		}
		LogLevel("info", "PASS: Expected file %s found", expectedFileList[i])
	}

	for i := 0; i < len(actualFileList); i++ {
		if !stringInSlice(actualFileList[i], expectedFileList) {
			LogLevel("info", "Actual file %s found as well which was not in the expected list", actualFileList[i])
		}
	}

	return nil
}

// stringInSlice verify if a string is found in the list of strings
func stringInSlice(a string, list []string) bool {
	for _, b := range list {
		if b == a {
			return true
		}
	}
	return false
}<|MERGE_RESOLUTION|>--- conflicted
+++ resolved
@@ -10,16 +10,11 @@
 	"runtime"
 	"strings"
 
-<<<<<<< HEAD
 	"golang.org/x/crypto/ssh"
 
 	"github.com/rancher/distros-test-framework/config"
 	"github.com/rancher/distros-test-framework/pkg/logger"
-=======
-	"github.com/rancher/distros-test-framework/pkg/logger"
-
-	"golang.org/x/crypto/ssh"
->>>>>>> 36e521cc
+
 )
 
 // RunCommandHost executes a command on the host
@@ -141,50 +136,6 @@
 	return count
 }
 
-<<<<<<< HEAD
-// getVersion returns the rke2 or k3s version
-func getVersion(cmd string) (string, error) {
-	var res string
-	var err error
-	ips := FetchNodeExternalIP()
-	for _, ip := range ips {
-		res, err = RunCommandOnNode(cmd, ip)
-		if err != nil {
-			return "", ReturnLogError("failed to run command on node: %v\n", err)
-		}
-	}
-
-	return res, nil
-}
-
-// GetProduct returns the distro product based on the config file
-func GetProduct() (string, error) {
-	cfg, err := EnvConfig()
-	if err != nil {
-		return "", ReturnLogError("error loading config: %w\n", err)
-	}
-	if cfg.Product != "k3s" && cfg.Product != "rke2" {
-		return "", ReturnLogError("unknown product")
-	}
-
-	return cfg.Product, nil
-}
-
-// GetProductVersion return the version for a specific distro product
-func GetProductVersion(product string) (string, error) {
-	if product != "rke2" && product != "k3s" {
-		return "", ReturnLogError("unsupported product: %s\n", product)
-	}
-	version, err := getVersion(product + " -v")
-	if err != nil {
-		return "", ReturnLogError("failed to get version for product: %s, error: %v\n", product, err)
-	}
-
-	return version, nil
-}
-
-=======
->>>>>>> 36e521cc
 // AddHelmRepo adds a helm repo to the cluster.
 func AddHelmRepo(name, url string) (string, error) {
 	addRepo := fmt.Sprintf("helm repo add %s %s", name, url)
