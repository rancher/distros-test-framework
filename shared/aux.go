package shared

import (
	"bytes"
	"encoding/base64"
	"errors"
	"fmt"
	"os"
	"os/exec"
	"path/filepath"
	"runtime"
	"slices"
	"strings"
	"time"

	"golang.org/x/crypto/ssh"

	"github.com/rancher/distros-test-framework/pkg/logger"
)

var log = logger.AddLogger()

// RunCommandHost executes a command on the host.
func RunCommandHost(cmds ...string) (string, error) {
	if cmds == nil {
		return "", ReturnLogError("should send at least one command")
	}

	var output, errOut bytes.Buffer
	for _, cmd := range cmds {
		if cmd == "" {
			return "", ReturnLogError("cmd should not be empty")
		}

		c := exec.Command("bash", "-c", cmd)
		c.Stdout = &output
		c.Stderr = &errOut

		err := c.Run()
		if err != nil {
			return c.Stderr.(*bytes.Buffer).String(), err
		}
	}

	return output.String(), nil
}

// RunCommandOnNode executes a command on the node SSH.
func RunCommandOnNode(cmd, ip string) (string, error) {
	if cmd == "" {
		return "", ReturnLogError("cmd should not be empty")
	}

	host := ip + ":22"
	conn, err := getOrDial(host)
	if err != nil {
		return "", fmt.Errorf("failed to connect to host %s: %v", host, err)
	}

	stdout, stderr, err := runsshCommand(cmd, conn)
	if err != nil && !strings.Contains(stderr, "restart") {
		return "", fmt.Errorf(
			"command: %s failed on run ssh: %s with error: %w\n, stderr: %v",
			cmd,
			ip,
			err,
			stderr,
		)
	}

	stdout = strings.TrimSpace(stdout)
	stderr = strings.TrimSpace(stderr)

	cleanedStderr := strings.ReplaceAll(stderr, "\n", "")
	cleanedStderr = strings.ReplaceAll(cleanedStderr, "\t", "")

	if cleanedStderr != "" && (!strings.Contains(stderr, "exited") || !strings.Contains(cleanedStderr, "1") ||
		!strings.Contains(cleanedStderr, "2")) {
		return cleanedStderr, nil
	} else if cleanedStderr != "" {
		return "", fmt.Errorf("command: %s failed with error: %v", cmd, stderr)
	}

	return stdout, err
}

// BasePath returns the base path of the project.
func BasePath() string {
	_, callerFilePath, _, _ := runtime.Caller(0)
	return filepath.Join(filepath.Dir(callerFilePath), "..")
}

// PrintFileContents prints the contents of the file as [] string.
func PrintFileContents(f ...string) error {
	for _, file := range f {
		content, err := os.ReadFile(file)
		if err != nil {
			return ReturnLogError("failed to read file: %w\n", err)
		}
		fmt.Println(string(content) + "\n")
	}

	return nil
}

// PrintBase64Encoded prints the base64 encoded contents of the file as string.
func PrintBase64Encoded(path string) error {
	file, err := os.ReadFile(path)
	if err != nil {
		return ReturnLogError("failed to encode file %s: %w", file, err)
	}

	encoded := base64.StdEncoding.EncodeToString(file)
	fmt.Println(encoded)

	return nil
}

// CountOfStringInSlice Used to count the pods using prefix passed in the list of pods.
func CountOfStringInSlice(str string, pods []Pod) int {
	var count int
	for i := range pods {
		if strings.Contains(pods[i].Name, str) {
			count++
		}
	}

	return count
}

// RunScp copies files from local to remote host based on a list of local and remote paths.
func RunScp(c *Cluster, ip string, localPaths, remotePaths []string) error {
	if ip == "" {
		return ReturnLogError("ip is needed.\n")
	}

	if c.Config.Product != "rke2" && c.Config.Product != "k3s" {
		return ReturnLogError("unsupported product: %s\n", c.Config.Product)
	}

	if len(localPaths) != len(remotePaths) {
		return ReturnLogError("the number of local paths and remote paths must be the same\n")
	}

	for i, localPath := range localPaths {
		remotePath := remotePaths[i]
		scp := fmt.Sprintf(
			"ssh-keyscan %[1]s >> /root/.ssh/known_hosts && "+
				"chmod 400 %[2]s && scp -i %[2]s %[3]s %[4]s@%[1]s:%[5]s",
			ip,
			c.Aws.AccessKey,
			localPath,
			c.Aws.AwsUser,
			remotePath,
		)

		LogLevel("debug", "running scp command: %s\n", scp)
		res, cmdErr := RunCommandHost(scp)
		if res != "" {
			LogLevel("warn", "scp output: %s\n", res)
		}
		if cmdErr != nil {
			LogLevel("error", "failed to run scp: %v\n", cmdErr)
			return cmdErr
		}

		chmod := "sudo chmod +wx " + remotePath
		_, cmdErr = RunCommandOnNode(chmod, ip)
		if cmdErr != nil {
			LogLevel("error", "failed to run chmod: %v\n", cmdErr)
			return cmdErr
		}
	}

	return nil
}

// CheckHelmRepo checks a helm chart is available on the repo.
func CheckHelmRepo(name, url, version string) (string, error) {
	addRepo := fmt.Sprintf("helm repo add %s %s", name, url)
	update := "helm repo update"
	searchRepo := fmt.Sprintf("helm search repo %s --devel -l | grep %s", name, version)

	return RunCommandHost(addRepo, update, searchRepo)
}

func publicKey(path string) (ssh.AuthMethod, error) {
	key, err := os.ReadFile(path)
	if err != nil {
		return nil, ReturnLogError("failed to read private key: %w", err)
	}
	signer, err := ssh.ParsePrivateKey(key)
	if err != nil {
		return nil, ReturnLogError("failed to parse private key: %w", err)
	}

	return ssh.PublicKeys(signer), nil
}

<<<<<<< HEAD
=======
func configureSSH(host string) (*ssh.Client, error) {
	var (
		cfg *ssh.ClientConfig
		err error
	)

	// get access key and user from cluster config.
	kubeConfig := os.Getenv("KUBE_CONFIG")
	if kubeConfig == "" {
		productCfg := AddProductCfg()
		cluster = ClusterConfig(productCfg)
	} else {
		cluster, err = addClusterFromKubeConfig(nil)
		if err != nil {
			return nil, ReturnLogError("failed to get cluster from kubeconfig: %w", err)
		}
	}

	authMethod, err := publicKey(cluster.Aws.AccessKey)
	if err != nil {
		return nil, ReturnLogError("failed to get public key: %w", err)
	}

	cfg = &ssh.ClientConfig{
		User: cluster.Aws.AwsUser,
		Auth: []ssh.AuthMethod{
			authMethod,
		},
		HostKeyCallback: ssh.InsecureIgnoreHostKey(),
	}

	conn, err := ssh.Dial("tcp", host, cfg)
	if err != nil {
		return nil, ReturnLogError("failed to dial: %w", err)
	}

	return conn, nil
}

func runsshCommand(cmd string, conn *ssh.Client) (stdoutStr, stderrStr string, err error) {
	session, err := conn.NewSession()
	if err != nil {
		return "", "", ReturnLogError("failed to create session: %w\n", err)
	}

	defer session.Close()

	var stdoutBuf bytes.Buffer
	var stderrBuf bytes.Buffer
	session.Stdout = &stdoutBuf
	session.Stderr = &stderrBuf

	errssh := session.Run(cmd)
	stdoutStr = stdoutBuf.String()
	stderrStr = stderrBuf.String()

	if errssh != nil {
		LogLevel("warn", "stderr/error from RunCommandOnNode(), "+
			"please double check!\nstderr: %v\nerror: %v\n", stderrStr, errssh)
		return "", stderrStr, errssh
	}

	return stdoutStr, stderrStr, nil
}

>>>>>>> c0406064
// JoinCommands joins the first command with some arg.
//
// That could separators like ";" , | , "&&" etc.
//
// Example:
// "kubectl get nodes -o wide | grep IMAGES"
//
// should be called like this:
//
// "kubectl get nodes -o wide : | grep IMAGES".
func JoinCommands(cmd, kubeconfigFlag string) string {
	cmds := strings.Split(cmd, ":")
	joinedCmd := cmds[0] + kubeconfigFlag

	if len(cmds) > 1 {
		secondCmd := strings.Join(cmds[1:], ",")
		joinedCmd += " " + secondCmd
	}

	return joinedCmd
}

// GetJournalLogs returns the journal logs for a specific product.
func GetJournalLogs(level, ip string) string {
	if level == "" {
		LogLevel("warn", "level should not be empty")
		return ""
	}

	levels := map[string]bool{"info": true, "debug": true, "warn": true, "error": true, "fatal": true}
	if _, ok := levels[level]; !ok {
		LogLevel("warn", "Invalid log level: %s\n", level)
		return ""
	}

	product, _, err := Product()
	if err != nil {
		return ""
	}

	cmd := fmt.Sprintf("sudo -i journalctl -u %s* --no-pager | grep -i '%s'", product, level)
	res, err := RunCommandOnNode(cmd, ip)
	if err != nil {
		LogLevel("warn", "failed to get journal logs for product: %s, error: %v\n", product, err)
		return ""
	}

	return fmt.Sprintf("Journal logs for product: %s (level: %s):\n%s", product, level, res)
}

// ReturnLogError logs the error and returns it.
func ReturnLogError(format string, args ...interface{}) error {
	err := formatLogArgs(format, args...)
	if err != nil {
		pc, file, line, ok := runtime.Caller(1)
		if ok {
			funcName := runtime.FuncForPC(pc).Name()

			formattedPath := fmt.Sprintf("file:%s:%d", file, line)
			log.Error(fmt.Sprintf("%s\nLast call: %s in %s", err.Error(), funcName, formattedPath))
		} else {
			log.Error(err.Error())
		}
	}

	return err
}

// LogLevel logs the message with the specified level.
func LogLevel(level, format string, args ...interface{}) {
	msg := formatLogArgs(format, args...)

	envLogLevel := os.Getenv("LOG_LEVEL")
	envLogLevel = strings.ToLower(envLogLevel)

	switch level {
	case "debug":
		if envLogLevel == "debug" {
			log.Debug(msg)
		} else {
			return
		}
	case "info":
		if envLogLevel == "info" || envLogLevel == "" || envLogLevel == "debug" {
			log.Info(msg)
		} else {
			return
		}
	case "warn":
		if envLogLevel == "warn" || envLogLevel == "" || envLogLevel == "info" || envLogLevel == "debug" {
			log.Warn(msg)
		} else {
			return
		}
	case "error":
		pc, file, line, ok := runtime.Caller(1)
		if ok {
			funcName := runtime.FuncForPC(pc).Name()
			log.Error(fmt.Sprintf("%s\nLast call: %s in %s:%d", msg, funcName, file, line))
		}
		log.Error(msg)
	case "fatal":
		pc, file, line, ok := runtime.Caller(1)
		if ok {
			funcName := runtime.FuncForPC(pc).Name()
			log.Fatal(fmt.Sprintf("%s\nLast call: %s in %s:%d", msg, funcName, file, line))
		}
		log.Fatal(msg)
	default:
		log.Info(msg)
	}
}

// formatLogArgs formats the logger message.
func formatLogArgs(format string, args ...interface{}) error {
	if len(args) == 0 {
		return fmt.Errorf("%s", format)
	}
	if e, ok := args[0].(error); ok {
		if len(args) > 1 {
			return fmt.Errorf(format, args[1:]...)
		}

		return e
	}

	return fmt.Errorf(format, args...)
}

// fileExists Checks if a file exists in a directory.
func fileExists(files []os.DirEntry, workload string) bool {
	for _, file := range files {
		if file.Name() == workload {
			return true
		}
	}

	return false
}

func FindPath(name, ip string) (string, error) {
	if ip == "" {
		return "", errors.New("ip should not be empty")
	}

	if name == "" {
		return "", errors.New("name should not be empty")
	}

	// adding common paths to the environment variable PATH since in some os's not all paths are available.
	commonPaths := "/var/lib/rancher/rke2/bin:" +
		"/var/rancher/rke2/bin:" +
		"/var/lib/rancher:" +
		"/var/rancher:" +
		"/opt/rke2/bin:" +
		"/var/lib/rancher/k3s/bin:" +
		"/var/rancher/k3s/bin:" +
		"/opt/k3s/bin:" +
		"/usr/local/bin:" +
		"/usr/bin:"

	// adding the common paths to the PATH environment variable by sourcing it from a file.
	envFile := "find_path_env.sh"
	err := ExportEnvProfileNode([]string{ip}, map[string]string{"PATH": commonPaths}, envFile)
	if err != nil {
		return "", fmt.Errorf("failed to create environment file: %w", err)
	}

	sourcedCmds := []string{
		fmt.Sprintf(". /etc/profile.d/%s && which %s 2>/dev/null", envFile, name),
		fmt.Sprintf(". /etc/profile.d/%s && command -v %s 2>/dev/null", envFile, name),
		fmt.Sprintf(". /etc/profile.d/%s && type -p %s 2>/dev/null", envFile, name),
	}

	for _, cmd := range sourcedCmds {
		path, err := RunCommandOnNode(cmd, ip)
		if err != nil {
			LogLevel("warn", "Failed to find %s with sourced environment: %v", name, err)
			continue
		}
		if path != "" {
			return strings.TrimSpace(path), nil
		}
	}

	findCmd := fmt.Sprintf("find / -type f -executable -name %s 2>/dev/null | "+
		" grep -v data | sed 1q", name)
	fullPath, err := RunCommandOnNode(findCmd, ip)
	if err != nil {
		return "", fmt.Errorf("failed to run command %s: %w", findCmd, err)
	}
	if fullPath == "" {
		return "", fmt.Errorf("path for %s not found", name)
	}

	return strings.TrimSpace(fullPath), nil
}

// MatchWithPath verify expected files found in the actual file list.
func MatchWithPath(actualFileList, expectedFileList []string) error {
	for i := 0; i < len(expectedFileList); i++ {
		if !slices.Contains(actualFileList, expectedFileList[i]) {
			return ReturnLogError("FAIL: Expected file: %s NOT found in actual list",
				expectedFileList[i])
		}
		LogLevel("info", "PASS: Expected file %s found", expectedFileList[i])
	}

	for i := 0; i < len(actualFileList); i++ {
		if !slices.Contains(expectedFileList, actualFileList[i]) {
			LogLevel("info", "Actual file %s found as well which was not in the expected list",
				actualFileList[i])
		}
	}

	return nil
}

// CopyFileContents reads file from path and copies them locally.
func CopyFileContents(srcPath, destPath string) error {
	contents, err := os.ReadFile(srcPath)
	if err != nil {
		return ReturnLogError("File does not exist: %v", srcPath)
	}

	err = os.WriteFile(destPath, contents, 0o666)
	if err != nil {
		return ReturnLogError("Write to File failed: %v", destPath)
	}

	return nil
}

// ReplaceFileContents reads file from local path and replaces them based on key value pair provided.
func ReplaceFileContents(filePath string, replaceKV map[string]string) error {
	contents, err := os.ReadFile(filePath)
	if err != nil {
		return ReturnLogError("File does not exist: %v", filePath)
	}

	for key, value := range replaceKV {
		if strings.Contains(string(contents), key) {
			contents = bytes.ReplaceAll(contents, []byte(key), []byte(value))
		}
	}

	err = os.WriteFile(filePath, contents, 0o666)
	if err != nil {
		return ReturnLogError("Write to File failed: %v", filePath)
	}

	return nil
}

// SliceContainsString verify if a string is found in the list of strings.
func SliceContainsString(list []string, a string) bool {
	for _, b := range list {
		if strings.Contains(a, b) {
			return true
		}
	}

	return false
}

// appendNodeIfMissing appends a value to a slice if that value does not already exist in the slice.
func appendNodeIfMissing(slice []Node, i *Node) []Node {
	for _, ele := range slice {
		if ele == *i {
			return slice
		}
	}

	return append(slice, *i)
}

func EncloseSqBraces(ip string) string {
	return "[" + ip + "]"
}

// CleanString removes spaces and new lines from a string.
func CleanString(s string) string {
	return strings.ReplaceAll(strings.ReplaceAll(strings.TrimSpace(s), "\n", ""), " ", "")
}

// CleanSliceStrings removes spaces and new lines from a slice of strings.
func CleanSliceStrings(stringsSlice []string) []string {
	for i, str := range stringsSlice {
		stringsSlice[i] = CleanString(str)
	}

	return stringsSlice
}

// SystemCtlCmd returns the systemctl command based on the action and service.
// it can be used alone to create the command and be ran by another function caller.
//
// Action can be: start | stop | restart | status | enable.
func SystemCtlCmd(service, action string) (string, error) {
	systemctlCmdMap := map[string]string{
		"stop":    "sudo systemctl --no-block stop",
		"start":   "sudo systemctl --no-block start",
		"restart": "sudo systemctl --no-block restart",
		"status":  "sudo systemctl --no-block status",
		"enable":  "sudo systemctl --no-block enable",
	}

	sysctlPrefix, ok := systemctlCmdMap[action]
	if !ok {
		return "", ReturnLogError("action value should be: start | stop | restart | status | enable")
	}

	return fmt.Sprintf("%s %s", sysctlPrefix, service), nil
}

<<<<<<< HEAD
// CreateDir creates if it does not exist.
=======
// CreateDir Creates a directory if it does not exist.
>>>>>>> c0406064
// Optional: If chmodValue is not empty, run 'chmod' to change permission of the directory.
func CreateDir(dir, chmodValue, ip string) {
	cmdPart1 := fmt.Sprintf("test -d '%s' && echo 'directory exists: %s'", dir, dir)
	cmdPart2 := "sudo mkdir -p " + dir
	var cmd string
	if chmodValue != "" {
		cmd = fmt.Sprintf("%s || %s; sudo chmod %s %s; sudo ls -lrt %s", cmdPart1, cmdPart2, chmodValue, dir, dir)
	} else {
		cmd = fmt.Sprintf("%s || %s; sudo ls -lrt %s", cmdPart1, cmdPart2, dir)
	}
	output, mkdirErr := RunCommandOnNode(cmd, ip)
	if mkdirErr != nil {
		LogLevel("warn", "error creating %s dir on node ip: %s", dir, ip)
	}
	if output != "" {
		LogLevel("debug", "create and check %s output: %s", dir, output)
	}
}

<<<<<<< HEAD
// WaitForSSHReady Waits to a node ip to be ready.
=======
// WaitForSSHReady waits for SSH to be ready on the node.
>>>>>>> c0406064
// Default max wait time: 3 mins. Retry 'SSH is ready' check every 10 seconds.
func WaitForSSHReady(ip string) error {
	ticker := time.NewTicker(10 * time.Second)
	timeout := time.After(3 * time.Minute)
	defer ticker.Stop()

	for {
		select {
		case <-timeout:
			return fmt.Errorf("timed out waiting 3 mins for SSH Ready on node ip %s", ip)
		case <-ticker.C:
			cmdOutput, sshErr := RunCommandOnNode("ls -lrt", ip)
			if sshErr != nil {
				LogLevel("warn", "SSH Error: %s", sshErr)
				continue
			}
			if cmdOutput != "" {
				return nil
			}
		}
	}
}

<<<<<<< HEAD
// LogGrepOutput function to log a 'grep' output.
=======
// LogGrepOutput
>>>>>>> c0406064
// Grep for a particular text/string (content) in a file (filename) on a node with 'ip' and log the same.
// Ex: Log content:'denied' calls in filename:'/var/log/audit/audit.log' file.
func LogGrepOutput(filename, content, ip string) {
	cmd := fmt.Sprintf("sudo cat %s | grep %s", filename, content)
	grepData, grepErr := RunCommandOnNode(cmd, ip)
	if grepErr != nil {
		LogLevel("error", "error getting grep %s log for %s calls", filename, content)
	}
	if grepData != "" {
		LogLevel("debug", "grep for %s in file %s output:\n %s", content, filename, grepData)
	}
}

// MountBind mounts a directory to another directory on the given node IP addresses.
func MountBind(ips []string, dir, mountPoint string) error {
	if ips == nil {
		return errors.New("ips should not be empty")
	}

	if dir == "" || mountPoint == "" {
		return errors.New(" dir and mountPoint should not be empty")
	}

	if !strings.HasPrefix(dir, "/") || !strings.HasPrefix(mountPoint, "/") {
		return fmt.Errorf("dir and mountPoint should  be absolute paths %s and %s", dir, mountPoint)
	}

	LogLevel("info", "Mounting %s to %s on nodes: %v\n", dir, mountPoint, ips)

	cmd := "sudo mount --bind " + dir + " " + mountPoint
	for _, ip := range ips {
		res, err := RunCommandOnNode(cmd, ip)
		if err != nil {
			return fmt.Errorf("failed to run command: %s, error: %w", cmd, err)
		}
		res = strings.TrimSpace(res)
		if res != "" {
			return fmt.Errorf("failed to run command: %s, error: %s", cmd, res)
		}
	}

	return nil
}

func FindBinaries(ip string, binaries ...string) (map[string]string, error) {
	if ip == "" {
		return nil, errors.New("ip should not be empty")
	}

	if len(binaries) == 0 {
		// default binary if none provided.
		binaries = []string{"kubectl"}
	}

	binPaths := make(map[string]string)
	for _, bin := range binaries {
		path, err := FindPath(bin, ip)
		if err != nil {
			return nil, fmt.Errorf("failed to find binary %s: %w", bin, err)
		}

		binDir := filepath.Dir(path)
		binPaths[bin] = binDir
	}

	if len(binPaths) == 0 {
		return nil, fmt.Errorf("no requested binaries %s found on node %s", strings.Join(binaries, ", "), ip)
	}

	LogLevel("info", "Found binaries: %v", binPaths)

	return binPaths, nil
}

// ExportEnvProfileNode creates a script with environment variables and exports them to the specified nodes.
func ExportEnvProfileNode(ips []string, vars map[string]string, filename string) error {
	if len(ips) == 0 {
		return errors.New("ips cannot be empty")
	}

	if vars == nil {
		return errors.New("vars cannot be empty")
	}

	if filename == "" {
		filename = "env_vars.sh"
	}

	var linesToAdd, varList []string
	linesToAdd = append(linesToAdd, "#!/usr/bin/env bash")

	for name, value := range vars {
		linesToAdd = append(linesToAdd, fmt.Sprintf("export %s=%s", name, value))
		varList = append(varList, fmt.Sprintf("%s=%s", name, value))
	}

	content := strings.Join(linesToAdd, "\n") + "\n"
	tmp := "/tmp/" + filename
	dest := "/etc/profile.d/" + filename

	for _, ip := range ips {
		cmd := fmt.Sprintf(
			"sudo tee %s > /dev/null << EOF\n%s\nEOF\n"+
				"sudo chmod +x %s\n"+
				"sudo mv %s %s\n"+
				"sudo chmod 644 %s",
			tmp, content, tmp, tmp, dest, dest,
		)

		res, err := RunCommandOnNode(cmd, ip)
		if res != "" {
			return fmt.Errorf("failed to export environment on node %s: %s", ip, res)
		}
		if err != nil {
			return fmt.Errorf("failed to export environment on node %s: %w", ip, err)
		}
	}

	LogLevel("debug", "Environment variables exported to %s on %d nodes (%s): %s",
		dest, len(ips), filename, strings.Join(varList, ", "))

	return nil
}<|MERGE_RESOLUTION|>--- conflicted
+++ resolved
@@ -197,74 +197,6 @@
 	return ssh.PublicKeys(signer), nil
 }
 
-<<<<<<< HEAD
-=======
-func configureSSH(host string) (*ssh.Client, error) {
-	var (
-		cfg *ssh.ClientConfig
-		err error
-	)
-
-	// get access key and user from cluster config.
-	kubeConfig := os.Getenv("KUBE_CONFIG")
-	if kubeConfig == "" {
-		productCfg := AddProductCfg()
-		cluster = ClusterConfig(productCfg)
-	} else {
-		cluster, err = addClusterFromKubeConfig(nil)
-		if err != nil {
-			return nil, ReturnLogError("failed to get cluster from kubeconfig: %w", err)
-		}
-	}
-
-	authMethod, err := publicKey(cluster.Aws.AccessKey)
-	if err != nil {
-		return nil, ReturnLogError("failed to get public key: %w", err)
-	}
-
-	cfg = &ssh.ClientConfig{
-		User: cluster.Aws.AwsUser,
-		Auth: []ssh.AuthMethod{
-			authMethod,
-		},
-		HostKeyCallback: ssh.InsecureIgnoreHostKey(),
-	}
-
-	conn, err := ssh.Dial("tcp", host, cfg)
-	if err != nil {
-		return nil, ReturnLogError("failed to dial: %w", err)
-	}
-
-	return conn, nil
-}
-
-func runsshCommand(cmd string, conn *ssh.Client) (stdoutStr, stderrStr string, err error) {
-	session, err := conn.NewSession()
-	if err != nil {
-		return "", "", ReturnLogError("failed to create session: %w\n", err)
-	}
-
-	defer session.Close()
-
-	var stdoutBuf bytes.Buffer
-	var stderrBuf bytes.Buffer
-	session.Stdout = &stdoutBuf
-	session.Stderr = &stderrBuf
-
-	errssh := session.Run(cmd)
-	stdoutStr = stdoutBuf.String()
-	stderrStr = stderrBuf.String()
-
-	if errssh != nil {
-		LogLevel("warn", "stderr/error from RunCommandOnNode(), "+
-			"please double check!\nstderr: %v\nerror: %v\n", stderrStr, errssh)
-		return "", stderrStr, errssh
-	}
-
-	return stdoutStr, stderrStr, nil
-}
-
->>>>>>> c0406064
 // JoinCommands joins the first command with some arg.
 //
 // That could separators like ";" , | , "&&" etc.
@@ -580,11 +512,7 @@
 	return fmt.Sprintf("%s %s", sysctlPrefix, service), nil
 }
 
-<<<<<<< HEAD
-// CreateDir creates if it does not exist.
-=======
 // CreateDir Creates a directory if it does not exist.
->>>>>>> c0406064
 // Optional: If chmodValue is not empty, run 'chmod' to change permission of the directory.
 func CreateDir(dir, chmodValue, ip string) {
 	cmdPart1 := fmt.Sprintf("test -d '%s' && echo 'directory exists: %s'", dir, dir)
@@ -604,11 +532,7 @@
 	}
 }
 
-<<<<<<< HEAD
-// WaitForSSHReady Waits to a node ip to be ready.
-=======
 // WaitForSSHReady waits for SSH to be ready on the node.
->>>>>>> c0406064
 // Default max wait time: 3 mins. Retry 'SSH is ready' check every 10 seconds.
 func WaitForSSHReady(ip string) error {
 	ticker := time.NewTicker(10 * time.Second)
@@ -632,11 +556,7 @@
 	}
 }
 
-<<<<<<< HEAD
-// LogGrepOutput function to log a 'grep' output.
-=======
 // LogGrepOutput
->>>>>>> c0406064
 // Grep for a particular text/string (content) in a file (filename) on a node with 'ip' and log the same.
 // Ex: Log content:'denied' calls in filename:'/var/log/audit/audit.log' file.
 func LogGrepOutput(filename, content, ip string) {
