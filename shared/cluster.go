--- conflicted
+++ resolved
@@ -10,6 +10,7 @@
 	"time"
 
 	"github.com/avast/retry-go"
+
 	"github.com/rancher/distros-test-framework/config"
 	"github.com/rancher/distros-test-framework/factory"
 )
@@ -42,7 +43,7 @@
 		return ReturnLogError("invalid action: %s. Must be 'apply' or 'delete'", action)
 	}
 
-	prod, err := Product()
+	prod, _, err := Product()
 	if err != nil {
 		return err
 	}
@@ -88,7 +89,8 @@
 }
 
 func applyWorkload(workload, filename string) error {
-	fmt.Println("\nApplying ", workload)
+	LogLevel("info", "Applying %s", workload)
+
 	cmd := "kubectl apply -f " + filename + " --kubeconfig=" + factory.KubeConfigFile
 	out, err := RunCommandHost(cmd)
 	if err != nil || out == "" {
@@ -99,7 +101,7 @@
 		return ReturnLogError("failed to run kubectl apply: %w", err)
 	}
 
-	out, err = RunCommandHost("kubectl get all -A --kubeconfig=" + factory.KubeConfigFile)
+	out, err = RunCommandHost("kubectl get all -A " + " --kubeconfig=" + factory.KubeConfigFile)
 	if err != nil {
 		return ReturnLogError("failed to run kubectl get all: %w\n", err)
 	}
@@ -113,9 +115,9 @@
 
 // deleteWorkload deletes a workload and asserts that the workload is deleted.
 func deleteWorkload(workload, filename string) error {
-	fmt.Println("\nRemoving", workload)
+	LogLevel("info", "Removing %s", workload)
+
 	cmd := "kubectl delete -f " + filename + " --kubeconfig=" + factory.KubeConfigFile
-
 	_, err := RunCommandHost(cmd)
 	if err != nil {
 		return err
@@ -127,7 +129,7 @@
 	for {
 		select {
 		case <-tick.C:
-			res, err := RunCommandHost("kubectl get all -A --kubeconfig=" + factory.KubeConfigFile)
+			res, err := RunCommandHost("kubectl get all -A " + " --kubeconfig=" + factory.KubeConfigFile)
 			if err != nil {
 				return ReturnLogError("failed to run kubectl get all: %w\n", err)
 			}
@@ -152,7 +154,6 @@
 //
 // args   = the rest of your command arguments
 func KubectlCommand(cluster *factory.Cluster, destination, action, source string, args ...string) (string, error) {
-	kubeconfigFlag := " --kubeconfig=" + factory.KubeConfigFile
 	shortCmd := map[string]string{
 		"get":      "kubectl get",
 		"describe": "kubectl describe",
@@ -176,7 +177,7 @@
 	var cmd string
 	switch destination {
 	case "host":
-		cmd = cmdPrefix + " " + source + " " + strings.Join(args, " ") + kubeconfigFlag
+		cmd = cmdPrefix + " " + source + " " + strings.Join(args, " ") + " --kubeconfig=" + factory.KubeConfigFile
 
 		return kubectlCmdOnHost(cmd)
 	case "node":
@@ -215,14 +216,14 @@
 // FetchClusterIPs returns the cluster IPs and port of the service.
 func FetchClusterIPs(namespace, svc string) (ip, port string, err error) {
 	cmd := "kubectl get svc " + svc + " -n " + namespace +
-		" -o jsonpath='{.spec.clusterIPs[*]}' --kubeconfig=" + factory.KubeConfigFile
+		" -o jsonpath='{.spec.clusterIPs[*]}'  " + " --kubeconfig=" + factory.KubeConfigFile
 	ip, err = RunCommandHost(cmd)
 	if err != nil {
 		return "", "", ReturnLogError("failed to fetch cluster IPs: %v\n", err)
 	}
 
 	cmd = "kubectl get svc " + svc + " -n " + namespace +
-		" -o jsonpath='{.spec.ports[0].port}' --kubeconfig=" + factory.KubeConfigFile
+		" -o jsonpath='{.spec.ports[0].port}' " + " --kubeconfig=" + factory.KubeConfigFile
 	port, err = RunCommandHost(cmd)
 	if err != nil {
 		return "", "", ReturnLogError("failed to fetch cluster port: %w\n", err)
@@ -247,15 +248,11 @@
 func FetchNodeExternalIPs() []string {
 	res, err := RunCommandHost("kubectl get nodes " +
 		"--output=jsonpath='{.items[*].status.addresses[?(@.type==\"ExternalIP\")].address}' " +
-<<<<<<< HEAD
 		"--kubeconfig=" + factory.KubeConfigFile)
-=======
-		"--kubeconfig=" + KubeConfigFile)
 	if err != nil {
 		LogLevel("error", "%w", err)
 	}
 
->>>>>>> 6b77ea38
 	nodeExternalIP := strings.Trim(res, " ")
 	nodeExternalIPs := strings.Split(nodeExternalIP, " ")
 
@@ -319,7 +316,7 @@
 	if err != nil {
 		_ = ReturnLogError("failed to print cluster state: %w\n", err)
 	}
-	fmt.Println("\n", res)
+	LogLevel("info", "Current cluster state:\n%s", res)
 }
 
 // GetNodes returns nodes parsed from kubectl get nodes.
@@ -525,10 +522,6 @@
 
 // GetNodeArgsMap returns list of nodeArgs map
 func GetNodeArgsMap(cluster *factory.Cluster, nodeType string) (map[string]string, error) {
-	// product, err := Product()
-	// if err != nil {
-	// 	return nil, err
-	// }
 	res, err := KubectlCommand(
 		cluster,
 		"host",
@@ -589,11 +582,10 @@
 		return ReturnLogError("failed to get node name by ip: %w\n", err)
 	}
 
-	res, delErr := RunCommandHost("kubectl delete node " + name + " --wait=false  --kubeconfig=" + factory.KubeConfigFile)
+	_, delErr := RunCommandHost("kubectl delete node " + name + " --wait=false  --kubeconfig=" + factory.KubeConfigFile)
 	if delErr != nil {
 		return ReturnLogError("failed to delete node: %w\n", delErr)
 	}
-	LogLevel("info", "Deleting node: %s", res)
 
 	// delay not meant to wait if node is deleted
 	// but rather to give time for the node to be removed from the cluster
@@ -632,7 +624,6 @@
 			}
 
 			name := strings.TrimSpace(nodeName)
-			LogLevel("info", "Node name: %s\n", name)
 
 			return name, nil
 		}
@@ -645,14 +636,12 @@
 		return "", ReturnLogError("failed to fetch token: %w\n", err)
 	}
 
-	LogLevel("info", "token successfully retrieved")
-
 	return token, nil
 }
 
 // PrintGetAll prints the output of kubectl get all -A -o wide and kubectl get nodes -o wide
 func PrintGetAll() {
-	kubeconfigFile := " --kubeconfig=" + KubeConfigFile
+	kubeconfigFile := " --kubeconfig=" + factory.KubeConfigFile
 	cmd := "kubectl get all -A -o wide  " + kubeconfigFile + " && kubectl get nodes -o wide " + kubeconfigFile
 	res, err := RunCommandHost(cmd)
 	if err != nil {
@@ -665,7 +654,7 @@
 }
 
 func CreateSecret(secret, namespace string) error {
-	kubectl := fmt.Sprintf("kubectl --kubeconfig %s", KubeConfigFile)
+	kubectl := fmt.Sprintf("kubectl --kubeconfig %s", factory.KubeConfigFile)
 
 	if namespace == "" {
 		namespace = "default"
