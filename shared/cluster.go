package shared

import (
	"fmt"
	"os"
	"os/exec"
	"path/filepath"
	"regexp"
	"strings"
	"time"

	"github.com/rancher/distros-test-framework/config"
<<<<<<< HEAD
	"github.com/rancher/distros-test-framework/factory"
=======
)

var (
	AwsUser   string
	AccessKey string
	Arch      string
>>>>>>> e189754e
)

type Node struct {
	Name       string
	Status     string
	Roles      string
	Version    string
	InternalIP string
	ExternalIP string
}

type Pod struct {
	NameSpace      string
	Name           string
	Ready          string
	Status         string
	Restarts       string
	Age            string
	NodeIP         string
	Node           string
	NominatedNode  string
	ReadinessGates string
}

// ManageWorkload applies or deletes a workload based on the action: apply or delete.
func ManageWorkload(action string, workloads ...string) error {
	cluster := factory.ClusterConfig()
	if action != "apply" && action != "delete" {
		return ReturnLogError("invalid action: %s. Must be 'apply' or 'delete'", action)
	}

	resourceDir := BasePath() + "/workloads/" + cluster.Config.Arch

	files, err := os.ReadDir(resourceDir)
	if err != nil {
		return ReturnLogError("Unable to read resource manifest file for: %s\n", resourceDir)
	}

	for _, workload := range workloads {
		if !fileExists(files, workload) {
			return ReturnLogError("workload %s not found", workload)
		}

		err := handleWorkload(action, resourceDir, workload)
		if err != nil {
			return err
		}
	}

	return nil
}

func handleWorkload(action, resourceDir, workload string) error {
	filename := filepath.Join(resourceDir, workload)

	switch action {
	case "apply":
		return applyWorkload(workload, filename)
	case "delete":
		return deleteWorkload(workload, filename)
	default:
		return ReturnLogError("invalid action: %s. Must be 'apply' or 'delete'", action)
	}
}

func applyWorkload(workload, filename string) error {
	fmt.Println("\nApplying ", workload)
	cmd := "kubectl apply -f " + filename + " --kubeconfig=" + factory.KubeConfigFile
	out, err := RunCommandHost(cmd)
	if err != nil || out == "" {
		if strings.Contains(out, "error when creating") {
			return fmt.Errorf("failed to apply workload %s: %s", workload, out)
		}
		return ReturnLogError("failed to run kubectl apply: %w", err)
	}

	out, err = RunCommandHost("kubectl get all -A --kubeconfig=" + factory.KubeConfigFile)
	if err != nil {
		return ReturnLogError("failed to run kubectl get all: %w\n", err)
	}

	if ok := !strings.Contains(out, "Creating") && strings.Contains(out, workload); ok {
		return ReturnLogError("failed to apply workload %s", workload)
	}

	return nil
}

// deleteWorkload deletes a workload and asserts that the workload is deleted.
func deleteWorkload(workload, filename string) error {
	fmt.Println("\nRemoving", workload)
	cmd := "kubectl delete -f " + filename + " --kubeconfig=" + factory.KubeConfigFile

	_, err := RunCommandHost(cmd)
	if err != nil {
		return err
	}

	timeout := time.After(30 * time.Second)
	tick := time.NewTicker(2 * time.Second)

	for {
		select {
		case <-tick.C:
			res, err := RunCommandHost("kubectl get all -A --kubeconfig=" + factory.KubeConfigFile)
			if err != nil {
				return ReturnLogError("failed to run kubectl get all: %v\n", err)
			}
			isDeleted := !strings.Contains(res, workload)
			if isDeleted {
				return nil
			}
		case <-timeout:
			return ReturnLogError("workload delete timed out")
		}
	}
}

// KubectlCommand return results from various commands, it receives an "action" , source and args.
// it already has factory.KubeConfigFile
//
// destination = host or node
//
// action = get,describe...
//
// source = pods, node , exec, service ...
//
// args   = the rest of your command arguments
func KubectlCommand(destination, action, source string, args ...string) (string, error) {
	kubeconfigFlag := " --kubeconfig=" + factory.KubeConfigFile
	shortCmd := map[string]string{
		"get":      "kubectl get",
		"describe": "kubectl describe",
		"exec":     "kubectl exec",
		"delete":   "kubectl delete",
		"apply":    "kubectl apply",
	}

	cmdPrefix, ok := shortCmd[action]
	if !ok {
		cmdPrefix = action
	}

	cfg, err := config.AddEnv()
	if err != nil {
		return "", ReturnLogError("failed to get config path: %v\n", err)
	}

	if envErr := config.SetEnv(BasePath() + fmt.Sprintf("/config/%s.tfvars",
		cfg.Product)); envErr != nil {
		return "", ReturnLogError("error setting env: %w\n", envErr)
	}
	resourceName := os.Getenv("resource_name")

	var cmd string
	switch destination {
	case "host":
		cmd = cmdPrefix + " " + source + " " + strings.Join(args, " ") + kubeconfigFlag
		return kubectlCmdOnHost(cmd)
	case "node":
		serverIP, _, err := ExtractServerIP(resourceName)
		if err != nil {
			return "", ReturnLogError("failed to extract server IP: %w", err)
		}
<<<<<<< HEAD
		kubeconfigFlagRemotePath := fmt.Sprintf("/etc/rancher/%s/%s.yaml", cfg.Product, cfg.Product)
=======
		kubeconfigFlagRemotePath := fmt.Sprintf("/etc/rancher/%s/%s.yaml", product, product)
>>>>>>> e189754e
		kubeconfigFlagRemote := " --kubeconfig=" + kubeconfigFlagRemotePath
		cmd = cmdPrefix + " " + source + " " + strings.Join(args, " ") + kubeconfigFlagRemote

		return kubectlCmdOnNode(cmd, serverIP)
	default:
		return "", ReturnLogError("invalid destination: %s", destination)
	}
}

func kubectlCmdOnHost(cmd string) (string, error) {
	res, err := RunCommandHost(cmd)
	if err != nil {
		return "", ReturnLogError("failed to run kubectl command: %w\n", err)
	}

	return res, nil
}

func kubectlCmdOnNode(cmd, ip string) (string, error) {
	res, err := RunCommandOnNode(cmd, ip)
	if err != nil {
		return "", err
	}

	return res, nil
}

// FetchClusterIPs returns the cluster IPs and port of the service.
func FetchClusterIPs(namespace, svc string) (ip, port string, err error) {
	cmd := "kubectl get svc " + svc + " -n " + namespace +
		" -o jsonpath='{.spec.clusterIPs[*]}' --kubeconfig=" + factory.KubeConfigFile
	ip, err = RunCommandHost(cmd)
	if err != nil {
		return "", "", ReturnLogError("failed to fetch cluster IPs: %v\n", err)
	}

	cmd = "kubectl get svc " + svc + " -n " + namespace +
		" -o jsonpath='{.spec.ports[0].port}' --kubeconfig=" + factory.KubeConfigFile
	port, err = RunCommandHost(cmd)
	if err != nil {
		return "", "", ReturnLogError("failed to fetch cluster port: %v\n", err)
	}

	return ip, port, err
}

// FetchServiceNodePort returns the node port of the service
func FetchServiceNodePort(namespace, serviceName string) (string, error) {
	cmd := "kubectl get service -n " + namespace + " " + serviceName + " --kubeconfig=" + factory.KubeConfigFile +
		" --output jsonpath=\"{.spec.ports[0].nodePort}\""
	nodeport, err := RunCommandHost(cmd)
	if err != nil {
		return "", ReturnLogError("failed to fetch service node port: %v", err)
	}

	return nodeport, nil
}

// FetchNodeExternalIP returns the external IP of the nodes.
func FetchNodeExternalIP() []string {
	res, _ := RunCommandHost("kubectl get nodes " +
		"--output=jsonpath='{.items[*].status.addresses[?(@.type==\"ExternalIP\")].address}' " +
		"--kubeconfig=" + factory.KubeConfigFile)
	nodeExternalIP := strings.Trim(res, " ")
	nodeExternalIPs := strings.Split(nodeExternalIP, " ")

	return nodeExternalIPs
}

// RestartCluster restarts the service on each node given by external IP.
func RestartCluster(product, ip string) {
	_, _ = RunCommandOnNode(fmt.Sprintf("sudo systemctl restart %s*", product), ip)
	time.Sleep(20 * time.Second)
}

// FetchIngressIP returns the ingress IP of the given namespace
func FetchIngressIP(namespace string) (ingressIPs []string, err error) {
	res, err := RunCommandHost(
		"kubectl get ingress -n " +
			namespace +
			"  -o jsonpath='{.items[0].status.loadBalancer.ingress[*].ip}' --kubeconfig=" +
			factory.KubeConfigFile,
	)
	if err != nil {
		return nil, ReturnLogError("failed to fetch ingress IP: %v\n", err)
	}

	ingressIP := strings.Trim(res, " ")
	if ingressIP == "" {
		return nil, nil
	}
	ingressIPs = strings.Split(ingressIP, " ")

	return ingressIPs, nil
}

// SonobuoyMixedOS Executes scripts/mixedos_sonobuoy.sh script
// action	required install or cleanup sonobuoy plugin for mixed OS cluster
// version	optional sonobouy version to be installed
func SonobuoyMixedOS(action, version string) error {
	if action != "install" && action != "delete" {
		return ReturnLogError("invalid action: %s. Must be 'install' or 'delete'", action)
	}

	scriptsDir := BasePath() + "/scripts/mixedos_sonobuoy.sh"
	err := os.Chmod(scriptsDir, 0755)
	if err != nil {
		return ReturnLogError("failed to change script permissions: %w", err)
	}

	cmd := exec.Command("/bin/sh", scriptsDir, action, version)
	output, err := cmd.CombinedOutput()
	if err != nil {
		return ReturnLogError("failed to execute %s action sonobuoy: %w\nOutput: %s", action, err, output)
	}

	return err
}

// PrintClusterState prints the output of kubectl get nodes,pods -A -o wide
func PrintClusterState() {
	cmd := "kubectl get nodes,pods -A -o wide --kubeconfig=" + factory.KubeConfigFile
	res, err := RunCommandHost(cmd)
	if err != nil {
		_ = ReturnLogError("failed to print cluster state: %w\n", err)
	}
	fmt.Println("\n", res)
}

// GetNodes returns nodes parsed from kubectl get nodes.
func GetNodes(print bool) ([]Node, error) {
	res, err := RunCommandHost("kubectl get nodes -o wide --no-headers --kubeconfig=" + factory.KubeConfigFile)
	if err != nil {
		return nil, err
	}

	nodes := parseNodes(res)
	if print {
		fmt.Println(res)
	}

	return nodes, nil
}

// GetNodesByRoles takes in one or multiple node roles and returns the slice of nodes that have those roles
// Valid values for roles are: etcd, control-plane, worker
func GetNodesByRoles(roles ...string) ([]Node, error) {
	var nodes []Node
	var matchedNodes []Node

	if roles == nil {
		return nil, ReturnLogError("no roles provided")
	}

	validRoles := map[string]bool{
		"etcd":          true,
		"control-plane": true,
		"worker":        true,
	}

	for _, role := range roles {
		if !validRoles[role] {
			return nil, ReturnLogError("invalid role: %s", role)
		}

		cmd := "kubectl get nodes -o wide --sort-by '{.metadata.name}'" +
			" --no-headers --kubeconfig=" + factory.KubeConfigFile +
			" -l role-" + role
		res, err := RunCommandHost(cmd)
		if err != nil {
			return nil, err
		}
		matchedNodes = append(matchedNodes, parseNodes(res)...)
	}

	for _, matchedNode := range matchedNodes {
		nodes = appendNodeIfMissing(nodes, matchedNode)
	}

	return nodes, nil
}

// parseNodes parses the nodes from the kubeclt get nodes command.
func parseNodes(res string) []Node {
	nodes := make([]Node, 0, 10)
	nodeList := strings.Split(strings.TrimSpace(res), "\n")
	for _, rec := range nodeList {
		if strings.TrimSpace(rec) == "" {
			continue
		}

		fields := strings.Fields(rec)
		if len(fields) < 7 {
			continue
		}

		n := Node{
			Name:       fields[0],
			Status:     fields[1],
			Roles:      fields[2],
			Version:    fields[4],
			InternalIP: fields[5],
			ExternalIP: fields[6],
		}
		nodes = append(nodes, n)
	}

	return nodes
}

// GetPods returns pods parsed from kubectl get pods.
func GetPods(print bool) ([]Pod, error) {
	cmd := "kubectl get pods -o wide --no-headers -A --kubeconfig=" + factory.KubeConfigFile
	res, err := RunCommandHost(cmd)
	if err != nil {
		return nil, ReturnLogError("failed to get pods: %w\n", err)
	}

	pods := parsePods(res)
	if print {
		fmt.Println("\nCluster pods:\n", res)
	}

	return pods, nil
}

// GetPodsFiltered returns pods parsed from kubectl get pods with any specific filters
// Example filters are: namespace, label, --field-selector
func GetPodsFiltered(filters map[string]string) ([]Pod, error) {
	cmd := fmt.Sprintf("kubectl get pods -o wide --no-headers --kubeconfig=%s", factory.KubeConfigFile)
	for option, value := range filters {
		var opt string

		switch option {
		case "namespace":
			opt = "-n"
		case "label":
			opt = "-l"
		default:
			opt = option
		}
		cmd = strings.Join([]string{cmd, opt, value}, " ")
	}

	res, err := RunCommandHost(cmd)
	if err != nil {
		return nil, ReturnLogError("failed to get pods: %w\n", err)
	}

	pods := parsePods(res)

	return pods, nil
}

// parsePods parses the pods from the kubeclt get pods command.
func parsePods(res string) []Pod {
	pods := make([]Pod, 0, 10)
	podList := strings.Split(strings.TrimSpace(res), "\n")

	for _, rec := range podList {
		offset := 0
		fields := regexp.MustCompile(`\s{2,}`).Split(rec, -1)
		if strings.TrimSpace(rec) == "" || len(fields) < 9 {
			continue
		}
		var p Pod
		if len(fields) == 10 {
			p.NameSpace = fields[0]
			offset = 1
		}
		p.Name = fields[offset]
		p.Ready = fields[offset+1]
		p.Status = fields[offset+2]
		p.Restarts = regexp.MustCompile(`\([^\)]+\)`).Split(fields[offset+3], -1)[0]
		p.Age = fields[offset+4]
		p.NodeIP = fields[offset+5]
		p.Node = fields[offset+6]
		p.NominatedNode = fields[offset+7]
		p.ReadinessGates = fields[offset+8]

		pods = append(pods, p)
	}
	return pods
}

// ReadDataPod reads the data from the pod
func ReadDataPod(namespace string) (string, error) {
	podName, err := KubectlCommand(
		"host",
		"get",
		"pods",
		"-n "+namespace+" -o jsonpath={.items[0].metadata.name}",
	)
	if err != nil {
		LogLevel("error", "failed to fetch pod name: \n%w", err)
		os.Exit(1)
	}

	cmd := "kubectl exec -n local-path-storage " + podName + " --kubeconfig=" + factory.KubeConfigFile +
		" -- cat /data/test"

	res, err := RunCommandHost(cmd)
	if err != nil {
		return "", err
	}

	return res, nil
}

// WriteDataPod writes data to the pod
func WriteDataPod(namespace string) (string, error) {
	podName, err := KubectlCommand(
		"host",
		"get",
		"pods",
		"-n "+namespace+" -o jsonpath={.items[0].metadata.name}",
	)
	if err != nil {
		return "", ReturnLogError("failed to fetch pod name: \n%w", err)
	}

	cmd := "kubectl exec -n local-path-storage  " + podName + " --kubeconfig=" + factory.KubeConfigFile +
		" -- sh -c 'echo testing local path > /data/test' "

	return RunCommandHost(cmd)
}

// GetNodeArgsMap returns list of nodeArgs map
func GetNodeArgsMap(nodeType string) (map[string]string, error) {
	product, err := Product()
	if err != nil {
		return nil, err
	}
	res, err := KubectlCommand(
		"host",
		"get",
		"nodes "+
			fmt.Sprintf(
				`-o jsonpath='{range .items[*]}{.metadata.annotations.%s\.io/node-args}{end}'`,
				product),
	)
	if err != nil {
		return nil, err
	}

	nodeArgsMapSlice := processNodeArgs(res)

	for _, nodeArgsMap := range nodeArgsMapSlice {
		if nodeArgsMap["node-type"] == nodeType {
			return nodeArgsMap, nil
		}
	}

	return nil, nil
}

func processNodeArgs(nodeArgs string) (nodeArgsMapSlice []map[string]string) {
	nodeArgsSlice := strings.Split(nodeArgs, "]")

	for _, item := range nodeArgsSlice[:(len(nodeArgsSlice) - 1)] {
		items := strings.Split(item, `","`)
		nodeArgsMap := map[string]string{}

		for range items[1:] {
			nodeArgsMap["node-type"] = strings.Trim(items[0], `["`)
			regxCompile := regexp.MustCompile(`--|"`)

			for i := 1; i < len(items); i += 2 {
				if i < (len(items) - 1) {
					key := regxCompile.ReplaceAllString(items[i], "")
					value := regxCompile.ReplaceAllString(items[i+1], "")
					nodeArgsMap[key] = value
				}
			}
		}
		nodeArgsMapSlice = append(nodeArgsMapSlice, nodeArgsMap)
	}

	return nodeArgsMapSlice
}

// DeleteNode deletes a node from the cluster filtering the name out by the IP.
func DeleteNode(ip string) error {
	if ip == "" {
		return ReturnLogError("must send a ip: %s\n", ip)
	}

	name, err := GetNodeNameByIP(ip)
	if err != nil {
		return ReturnLogError("failed to get node name by ip: %w\n", err)
	}

	res, delErr := RunCommandHost("kubectl delete node " + name + " --wait=false  --kubeconfig=" + KubeConfigFile)
	if delErr != nil {
		return ReturnLogError("failed to delete node: %w\n", delErr)
	}
	LogLevel("info", "Deleting node: %s", res)

	// delay not meant to wait if node is deleted
	// but rather to give time for the node to be removed from the cluster
	delay := time.After(20 * time.Second)
	<-delay

	return nil
}

// GetNodeNameByIP returns the node name by the given IP.
func GetNodeNameByIP(ip string) (string, error) {
	ticker := time.NewTicker(3 * time.Second)
	timeout := time.After(45 * time.Second)
	defer ticker.Stop()

	cmd := "kubectl get nodes -o custom-columns=NAME:.metadata.name,INTERNAL-IP:.status.addresses[*].address --kubeconfig=" +
		KubeConfigFile + " | grep " + ip + " | awk '{print $1}'"

	for {
		select {
		case <-timeout:
			return "", ReturnLogError("kubectl get nodes timed out for cmd: %s\n", cmd)
		case <-ticker.C:
			i := 0
			nodeName, err := RunCommandHost(cmd)
			if err != nil {
				i++
				LogLevel("warn", "error from RunCommandHost: %v\nwith res: %s  Retrying...", err, nodeName)
				if i > 5 {
					return "", ReturnLogError("kubectl get nodes returned error: %w\n", err)
				}
				continue
			}
			if nodeName == "" {
				continue
			}

			name := strings.TrimSpace(nodeName)
			LogLevel("info", "Node name: %s\n", name)

			return name, nil
		}
	}
}

func FetchToken(ip string) (string, error) {
	token, err := RunCommandOnNode("sudo cat /tmp/nodetoken", ip)
	if err != nil {
		return "", ReturnLogError("failed to fetch token: %w\n", err)
	}

	LogLevel("info", "token successfully retrieved")

	return token, nil
}<|MERGE_RESOLUTION|>--- conflicted
+++ resolved
@@ -10,16 +10,7 @@
 	"time"
 
 	"github.com/rancher/distros-test-framework/config"
-<<<<<<< HEAD
 	"github.com/rancher/distros-test-framework/factory"
-=======
-)
-
-var (
-	AwsUser   string
-	AccessKey string
-	Arch      string
->>>>>>> e189754e
 )
 
 type Node struct {
@@ -46,16 +37,26 @@
 
 // ManageWorkload applies or deletes a workload based on the action: apply or delete.
 func ManageWorkload(action string, workloads ...string) error {
-	cluster := factory.ClusterConfig()
 	if action != "apply" && action != "delete" {
 		return ReturnLogError("invalid action: %s. Must be 'apply' or 'delete'", action)
 	}
 
-	resourceDir := BasePath() + "/workloads/" + cluster.Config.Arch
-
-	files, err := os.ReadDir(resourceDir)
-	if err != nil {
-		return ReturnLogError("Unable to read resource manifest file for: %s\n", resourceDir)
+	prod, err := Product()
+	if err != nil {
+		return err
+	}
+
+	if envErr := config.SetEnv(BasePath() + fmt.Sprintf("/config/%s.tfvars",
+		prod)); envErr != nil {
+		return ReturnLogError("error setting env: %w\n", envErr)
+	}
+	arch := os.Getenv("arch")
+
+	resourceDir := BasePath() + "/workloads/" + arch
+
+	files, readErr := os.ReadDir(resourceDir)
+	if readErr != nil {
+		return ReturnLogError("Unable to read resource manifest file for: %s\n with error:%w", resourceDir, readErr)
 	}
 
 	for _, workload := range workloads {
@@ -63,9 +64,9 @@
 			return ReturnLogError("workload %s not found", workload)
 		}
 
-		err := handleWorkload(action, resourceDir, workload)
-		if err != nil {
-			return err
+		workloadErr := handleWorkload(action, resourceDir, workload)
+		if workloadErr != nil {
+			return workloadErr
 		}
 	}
 
@@ -139,7 +140,7 @@
 }
 
 // KubectlCommand return results from various commands, it receives an "action" , source and args.
-// it already has factory.KubeConfigFile
+// it already has KubeConfigFile
 //
 // destination = host or node
 //
@@ -148,7 +149,7 @@
 // source = pods, node , exec, service ...
 //
 // args   = the rest of your command arguments
-func KubectlCommand(destination, action, source string, args ...string) (string, error) {
+func KubectlCommand(cluster *factory.Cluster, destination, action, source string, args ...string) (string, error) {
 	kubeconfigFlag := " --kubeconfig=" + factory.KubeConfigFile
 	shortCmd := map[string]string{
 		"get":      "kubectl get",
@@ -163,13 +164,8 @@
 		cmdPrefix = action
 	}
 
-	cfg, err := config.AddEnv()
-	if err != nil {
-		return "", ReturnLogError("failed to get config path: %v\n", err)
-	}
-
 	if envErr := config.SetEnv(BasePath() + fmt.Sprintf("/config/%s.tfvars",
-		cfg.Product)); envErr != nil {
+		cluster.Config.Product)); envErr != nil {
 		return "", ReturnLogError("error setting env: %w\n", envErr)
 	}
 	resourceName := os.Getenv("resource_name")
@@ -184,11 +180,7 @@
 		if err != nil {
 			return "", ReturnLogError("failed to extract server IP: %w", err)
 		}
-<<<<<<< HEAD
-		kubeconfigFlagRemotePath := fmt.Sprintf("/etc/rancher/%s/%s.yaml", cfg.Product, cfg.Product)
-=======
-		kubeconfigFlagRemotePath := fmt.Sprintf("/etc/rancher/%s/%s.yaml", product, product)
->>>>>>> e189754e
+		kubeconfigFlagRemotePath := fmt.Sprintf("/etc/rancher/%s/%s.yaml", cluster.Config.Product, cluster.Config.Product)
 		kubeconfigFlagRemote := " --kubeconfig=" + kubeconfigFlagRemotePath
 		cmd = cmdPrefix + " " + source + " " + strings.Join(args, " ") + kubeconfigFlagRemote
 
@@ -475,8 +467,9 @@
 }
 
 // ReadDataPod reads the data from the pod
-func ReadDataPod(namespace string) (string, error) {
+func ReadDataPod(cluster *factory.Cluster, namespace string) (string, error) {
 	podName, err := KubectlCommand(
+		cluster,
 		"host",
 		"get",
 		"pods",
@@ -499,8 +492,9 @@
 }
 
 // WriteDataPod writes data to the pod
-func WriteDataPod(namespace string) (string, error) {
+func WriteDataPod(cluster *factory.Cluster, namespace string) (string, error) {
 	podName, err := KubectlCommand(
+		cluster,
 		"host",
 		"get",
 		"pods",
@@ -517,18 +511,19 @@
 }
 
 // GetNodeArgsMap returns list of nodeArgs map
-func GetNodeArgsMap(nodeType string) (map[string]string, error) {
-	product, err := Product()
-	if err != nil {
-		return nil, err
-	}
+func GetNodeArgsMap(cluster *factory.Cluster, nodeType string) (map[string]string, error) {
+	// product, err := Product()
+	// if err != nil {
+	// 	return nil, err
+	// }
 	res, err := KubectlCommand(
+		cluster,
 		"host",
 		"get",
 		"nodes "+
 			fmt.Sprintf(
 				`-o jsonpath='{range .items[*]}{.metadata.annotations.%s\.io/node-args}{end}'`,
-				product),
+				cluster.Config.Product),
 	)
 	if err != nil {
 		return nil, err
@@ -581,7 +576,7 @@
 		return ReturnLogError("failed to get node name by ip: %w\n", err)
 	}
 
-	res, delErr := RunCommandHost("kubectl delete node " + name + " --wait=false  --kubeconfig=" + KubeConfigFile)
+	res, delErr := RunCommandHost("kubectl delete node " + name + " --wait=false  --kubeconfig=" + factory.KubeConfigFile)
 	if delErr != nil {
 		return ReturnLogError("failed to delete node: %w\n", delErr)
 	}
@@ -602,7 +597,7 @@
 	defer ticker.Stop()
 
 	cmd := "kubectl get nodes -o custom-columns=NAME:.metadata.name,INTERNAL-IP:.status.addresses[*].address --kubeconfig=" +
-		KubeConfigFile + " | grep " + ip + " | awk '{print $1}'"
+		factory.KubeConfigFile + " | grep " + ip + " | awk '{print $1}'"
 
 	for {
 		select {
