--- conflicted
+++ resolved
@@ -158,13 +158,14 @@
 		cmdPrefix = action
 	}
 
-	cfg, err := config.AddEnv()
-	if err != nil {
-		return "", ReturnLogError("failed to get config path: %v\n", err)
+	product, err := Product()
+	if err != nil {
+		return "", ReturnLogError("failed to get product: %w\n", err)
 	}
 
 	if envErr := config.SetEnv(BasePath() + fmt.Sprintf("/config/%s.tfvars",
-		cfg.Product)); envErr != nil {
+		product)); envErr != nil {
+
 		return "", ReturnLogError("error setting env: %w\n", envErr)
 	}
 	resourceName := os.Getenv("resource_name")
@@ -175,19 +176,11 @@
 		cmd = cmdPrefix + " " + source + " " + strings.Join(args, " ") + kubeconfigFlag
 		return kubectlCmdOnHost(cmd)
 	case "node":
-<<<<<<< HEAD
-		serverIP, _, err := kubeCfgServerIP(resourceName)
-		if err != nil {
-			return "", ReturnLogError("failed to extract server IP: %w", err)
-		}
-		kubeconfigFlagRemotePath := fmt.Sprintf("/etc/rancher/%s/%s.yaml", cfg.Product, cfg.Product)
-=======
 		serverIP, _, err := ExtractServerIP(resourceName)
 		if err != nil {
 			return "", ReturnLogError("failed to extract server IP: %w", err)
 		}
 		kubeconfigFlagRemotePath := fmt.Sprintf("/etc/rancher/%s/%s.yaml", product, product)
->>>>>>> e189754e
 		kubeconfigFlagRemote := " --kubeconfig=" + kubeconfigFlagRemotePath
 		cmd = cmdPrefix + " " + source + " " + strings.Join(args, " ") + kubeconfigFlagRemote
 
