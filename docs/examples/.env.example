# Framework config variables
ENV_PRODUCT="{{PRODUCT}}"
ENV_TFVARS="{{PRODUCT}}".tfvars
# Note: PRODUCT can be k3s or rke2


#ACCESS_KEY_LOCAL="˜/aws-key.pem"
ACCESS_KEY_LOCAL="~/aws-key.pem"



######  Test runner config variables  ########
# image name #
IMG_NAME=er

# container name , default == distros #
TAG_NAME=

# test pkg name #
TEST_DIR=createcluster

# test state img name #
TEST_STATE=2

# test tag name #
TEST_TAG=upgrademanual
######  Test runner config variables  ########



####### Version bump test variables + cli flags  ###########
CMD=sudo journalctl -u k3s | grep 'etcd-version' | awk -F'"' '{ for(i=1; i<=NF; ++i) if($i == "etcd-version") print $(i+2) }', k3s -v
EXPECTED_VALUE=3.5.7,v1.27
VALUE_UPGRADED=3.5.9,v1.28.2
SUC_UPGRADE_VERSION=v1.28.2+k3s1
CHANNEL=stable
INSTALL_VERSION_OR_COMMIT=v1.28.2+k3s1
TEST_CASE=
WORKLOAD_NAME=
DESCRIPTION=Test etcd version bump
APPLY_WORKLOAD=
####### Version bump test variables  ###########



#######  custom tfvars override   ###########
K3S_VERSION=v1.26.2+k3s1
RKE2_VERSION=
RKE2_CHANNEL=testing
K3S_CHANNEL=testing
NO_OF_SERVER_NODES=1
NO_OF_WORKER_NODES=1
SERVER_FLAGS=protect-kernel-defaults: true\\nselinux: true
WORKER_FLAGS=protect-kernel-defaults: true\\nselinux: true
VOLUME_SIZE=40
NODE_OS=
AWS_AMI=
AWS_USER=
INSTALL_MODE=
<<<<<<< HEAD
REGION=us-east-2
VOLUME_SIZE=40
=======
DATASTORE_TYPE=
>>>>>>> 39c7c4fb
#######  custom vars tfvars override   ###########<|MERGE_RESOLUTION|>--- conflicted
+++ resolved
@@ -39,6 +39,7 @@
 WORKLOAD_NAME=
 DESCRIPTION=Test etcd version bump
 APPLY_WORKLOAD=
+DELETE_WORKLAOD=
 ####### Version bump test variables  ###########
 
 
@@ -57,10 +58,6 @@
 AWS_AMI=
 AWS_USER=
 INSTALL_MODE=
-<<<<<<< HEAD
-REGION=us-east-2
+DATASTORE_TYPE=
 VOLUME_SIZE=40
-=======
-DATASTORE_TYPE=
->>>>>>> 39c7c4fb
 #######  custom vars tfvars override   ###########