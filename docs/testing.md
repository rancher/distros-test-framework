### Setup related Information 

### Cert Rotate tests Setup Requirements/Assumptions

We need a split role setup for this test:
1 Etcd ONLY node
1 Control Plane ONLY node
1 Agent node

To set this up, please use the following in the tfvars file: 

```
no_of_server_nodes = 0  # This is for all roles server - etcd + control plane
no_of_worker_nodes = 1  # Agent node
split_roles        = true
etcd_only_nodes    = 1  # etcd only node count
etcd_cp_nodes      = 0 
etcd_worker_nodes  = 0
cp_only_nodes      = 1  # control plane only node count
cp_worker_nodes    = 0
# Numbers 1-6 correspond to: all-roles (1), etcd-only (2), etcd-cp (3), etcd-worker (4), cp-only (5), cp-worker (6).
role_order         = "2,5"
```

The role_order determines the order of nodes in the server ip array that will get returned in the factory cluster object. 
server1 -> etcd only
server2 -> control plane only
agent1 ->  agent/worker node

Note/TODO: k3s external db fails working with etcd only node. Refer: https://docs.k3s.io/datastore/ha

<<<<<<< HEAD

### Secret-Encryption tests Setup Requirements/Assumptions
We need a split role setup for this test:
1 Etcd ONLY node
2 Control Plane ONLY node
1 Agent node

To set this up, please use the following in the tfvars file: 

```
no_of_server_nodes = 0  # This is for all roles server - etcd + control plane
no_of_worker_nodes = 1  # Agent node
split_roles        = true
etcd_only_nodes    = 1  # etcd only node count
etcd_cp_nodes      = 0 
etcd_worker_nodes  = 0
cp_only_nodes      = 2  # control plane only node count
cp_worker_nodes    = 0
# Numbers 1-6 correspond to: all-roles (1), etcd-only (2), etcd-cp (3), etcd-worker (4), cp-only (5), cp-worker (6).
role_order         = "2,5,5"
```

Please set the server_flags in .tfvars file:
```
server_flags   = "secrets-encryption: true\n"
```

Note/TODO: k3s external db fails working with etcd only node. Refer: https://docs.k3s.io/datastore/ha
=======
### Dual-Stack Testing

- Required vars for `*.tfvars` file
- `kubelet-arg: \n - node-ip=0.0.0.0` is required to be added to both server and worker flags if the public and private IPs are same

```
enable_public_ip     = true
enable_ipv6          = true
server_flags         = "cluster-cidr: <ipv4-cluster-cidr>,<ipv6-cluster-cider>\nservice-cidr: <ipv4-service-cidr>,<ipv6-service-cidr>\nkubelet-arg: \n - node-ip=0.0.0.0\n"
worker_flags         = "\nkubelet-arg: \n - node-ip=0.0.0.0\n"
no_of_bastion_nodes  = 1
bastion_subnets      = "<dual-stack-subnet>"

```
- Test package should be `dualstack`
- AWS config (sg, vpc) is available only in US-WEST-1 region
- Split roles is not supported at this time (Future enhancement)
- Reorder IP is not supported at this time (Future enhancement)
>>>>>>> 3311bc26
<|MERGE_RESOLUTION|>--- conflicted
+++ resolved
@@ -29,8 +29,6 @@
 
 Note/TODO: k3s external db fails working with etcd only node. Refer: https://docs.k3s.io/datastore/ha
 
-<<<<<<< HEAD
-
 ### Secret-Encryption tests Setup Requirements/Assumptions
 We need a split role setup for this test:
 1 Etcd ONLY node
@@ -58,7 +56,8 @@
 ```
 
 Note/TODO: k3s external db fails working with etcd only node. Refer: https://docs.k3s.io/datastore/ha
-=======
+
+
 ### Dual-Stack Testing
 
 - Required vars for `*.tfvars` file
@@ -76,5 +75,4 @@
 - Test package should be `dualstack`
 - AWS config (sg, vpc) is available only in US-WEST-1 region
 - Split roles is not supported at this time (Future enhancement)
-- Reorder IP is not supported at this time (Future enhancement)
->>>>>>> 3311bc26
+- Reorder IP is not supported at this time (Future enhancement)