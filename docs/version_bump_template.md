## Template Bump Version Model

We have a template model interface for testing version bumps. The idea is to provide a simple and direct way to test when a version of a packaged component in either k3s or rke2 is bumped.

The test can be created by adding one version or commit, run some commands on it, and check it against respective expected values then upgrade and repeat the same commands and check the respective new (or not) expected values.


### Tests:
Right now we have 4 tests/jobs that you can run:
 
 CNIs:
`cilium`

`multus + canal` 

`flannel`
 
General components: 
`components` (which runs all those at once )

- Rke2        
```
1- flannel
2- calico
3- ingressController
4- coredns
5- metricsServer
6- etcd
7- containerd
8- runc
```
- k3s
```
1- coredns
2- metrics server
3- etcd
4- cni plugins
5- traefik
<<<<<<< HEAD
6- local-path-storage
=======
6- local-path-provisioner
>>>>>>> 1b8e11e7
7- containerd
8- klipper
9- runc
```

Version bump: 
- Runs any combination of cmd x expected value you want.


### How can I do that?

Available flags to create your tests with some data examples:
```
- $ -cmd "kubectl describe pod -n kube-system local-path-provisioner- : | grep -i Image"
- $ -expectedValue "v0.0.21"
- $ -expectedValueUpgrade "v0.0.24"
- $ -installVersionOrCommit 257fa2c54cda332e42b8aae248c152f4d1898218
- $ -applyWorkload true
- $ -deleteWorkload true
- $ -testCase "TestLocalPathProvisionerStorage"
- $ -workloadName "bandwidth-annotations.yaml"
- $ -description "Description of your test"
```

* All non-boolean arguments are comma separated in case you need to send more than 1.

<<<<<<< HEAD
* If you need to separate another command to run as a single here, separate those with " : " as this example:
That could separators like ";" , "|" , "&&" etc.
=======
* If you need to provide multiple commands as a single command, use the colon separator ":" to separate those commands as shown in the example below:
The shell command separators can also be used within the commands like ";" , "|" , "&&" etc.
>>>>>>> 1b8e11e7
-cmd "kubectl describe pod -n kube-system local-path-provisioner- :  | grep -i Image"


* All flags are optional except for -cmd and -expectedValue but if you want to use one of them, you need to use all of them.


Example of an execution with multiple values on k3s using versionbump tag:
```bash
go test -timeout=45m -v -tags=versionbump  ./entrypoint/versionbump/... \
-cmd "/var/lib/rancher/k3s/data/current/bin/cni, kubectl get pod test-pod -o yaml : | grep -A2 annotations, k3s -v" \
-expectedValue "v1.2.0-k3s1,1M, v1.26" \
-expectedValueUpgrade "v1.2.0-k3s1,1M, v1.27" \
-installVersionOrCommit v1.27.2+k3s1 \
-testCase "TestServiceClusterIP, TestLocalPathProvisionerStorage" \
-applyWorkload=true \
-deleteWorkload=false \
-workloadName "bandwidth-annotations.yaml"
```

Example of an execution with less args on k3s using versionbump tag:
```bash
go test -timeout=45m -v -tags=versionbump  ./entrypoint/versionbump/... \
-cmd "/var/lib/rancher/k3s/data/current/bin/cni, kubectl get pod test-pod -o yaml : | grep -A2 annotations, k3s -v"  \
-expectedValue "v1.2.0-k3s1,1M, v1.26"  \
-expectedValueUpgrade "v1.2.0-k3s1,1M, v1.27" \
-installVersionOrCommit v1.27.2+k3s1
```


There are also examples on the `Makefile`, which can make things easier by just running the associated `make` command.
<|MERGE_RESOLUTION|>--- conflicted
+++ resolved
@@ -36,11 +36,7 @@
 3- etcd
 4- cni plugins
 5- traefik
-<<<<<<< HEAD
-6- local-path-storage
-=======
 6- local-path-provisioner
->>>>>>> 1b8e11e7
 7- containerd
 8- klipper
 9- runc
@@ -67,13 +63,8 @@
 
 * All non-boolean arguments are comma separated in case you need to send more than 1.
 
-<<<<<<< HEAD
-* If you need to separate another command to run as a single here, separate those with " : " as this example:
-That could separators like ";" , "|" , "&&" etc.
-=======
 * If you need to provide multiple commands as a single command, use the colon separator ":" to separate those commands as shown in the example below:
 The shell command separators can also be used within the commands like ";" , "|" , "&&" etc.
->>>>>>> 1b8e11e7
 -cmd "kubectl describe pod -n kube-system local-path-provisioner- :  | grep -i Image"
 
 
