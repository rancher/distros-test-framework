--- conflicted
+++ resolved
@@ -21,19 +21,8 @@
 			cmds := strings.Split(testMap.Cmd, ",")
 			expectedValues := strings.Split(testMap.ExpectedValue, ",")
 
-<<<<<<< HEAD
-			if strings.Contains(testMap.Cmd, "etcd") {
-				cmdToGetIps := fmt.Sprintf(`
-				kubectl get node -A -o wide --kubeconfig="%s" \
-				| grep 'etcd' | awk '{print $7}'
-				`, factory.KubeConfigFile)
-
-				var nodes []string
-				nodeIps, err := shared.RunCommandHost(cmdToGetIps)
-=======
 			if strings.Contains(testMap.Cmd, "etcd ") {
 				nodes, err := shared.GetNodesByRoles("etcd")
->>>>>>> 6b77ea38
 				if err != nil {
 					shared.LogLevel("error", "error from getting nodes by roles: %w\n", err)
 					return err
