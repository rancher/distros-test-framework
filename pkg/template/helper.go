--- conflicted
+++ resolved
@@ -56,37 +56,6 @@
 	return nil
 }
 
-<<<<<<< HEAD
-// // checkVersion checks the version of RKE2 by calling processTestCombination
-// func checkVersion(v VersionTestTemplate) error {
-// 	ips := shared.FetchNodeExternalIP()
-//
-// 	var wg sync.WaitGroup
-// 	errorChanList := make(
-// 		chan error,
-// 		len(ips)*(len(v.TestCombination.Run)),
-// 	)
-//
-// 	processTestCombination(errorChanList, &wg, ips, *v.TestCombination)
-//
-// 	wg.Wait()
-// 	close(errorChanList)
-//
-// 	for chanErr := range errorChanList {
-// 		if chanErr != nil {
-// 			return shared.ReturnLogError("failed to process test combination: %v", chanErr)
-// 		}
-// 	}
-//
-// 	if v.TestConfig != nil {
-// 		TestCaseWrapper(v)
-// 	}
-//
-// 	return nil
-// }
-
-=======
->>>>>>> f8f5de44
 // AddTestCases returns the test case based on the name to be used as customflag.
 func AddTestCases(names []string) ([]TestCase, error) {
 	var testCases []TestCase
