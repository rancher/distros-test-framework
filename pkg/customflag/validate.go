--- conflicted
+++ resolved
@@ -1,7 +1,6 @@
 package customflag
 
 import (
-	"fmt"
 	"os"
 	"regexp"
 	"strings"
@@ -24,11 +23,7 @@
 	if argsFromJenkins != "" {
 		cmd, testTag, expectedValues, expectedUpgrades = validateFromJenkins(argsFromJenkins)
 	} else {
-<<<<<<< HEAD
-		cmd, testTag, expectedValues, expectedUpgrades = validateFromLocaL()
-=======
 		cmd, testTag, expectedValues, expectedUpgrades = validateFromLocal()
->>>>>>> 1b8e11e7
 	}
 
 	switch testTag {
@@ -47,11 +42,7 @@
 	}
 }
 
-<<<<<<< HEAD
-func validateFromLocaL() (cmd, testTag string, expectedValues, expectedUpgrades []string) {
-=======
 func validateFromLocal() (cmd, testTag string, expectedValues, expectedUpgrades []string) {
->>>>>>> 1b8e11e7
 	testTag = validateTestTagFromLocal()
 	cmd = os.Getenv("CMD")
 	if cmd == "" && testTag == "versionbump" {
@@ -109,10 +100,6 @@
 func validateVersionBumpTest(expectedValue, expectedUpgrade []string, cmd string) {
 	cmds := strings.Split(cmd, ",")
 
-<<<<<<< HEAD
-	fmt.Println("cmds: from validate vb ", cmds)
-=======
->>>>>>> 1b8e11e7
 	if len(cmds) != len(expectedValue) {
 		log.Errorf("mismatched length commands: %d x expected values: %d", len(cmds), len(expectedValue))
 		os.Exit(1)
