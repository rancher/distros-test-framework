--- conflicted
+++ resolved
@@ -72,39 +72,25 @@
 
 // CheckComponentCmdNode runs a command on a node and asserts that the value received
 // contains the specified substring.
-<<<<<<< HEAD
 func CheckComponentCmdNode(cmd, ip string, asserts ...string) error {
+	if cmd == "" || asserts == "" {
+		return shared.ReturnLogError("cmd and/or assert should not be sent empty")
+	}
 	Eventually(func() error {
 		fmt.Println("Executing cmd: ", cmd)
 		res, err := shared.RunCommandOnNode(cmd, ip)
-		if err != nil {
-			return fmt.Errorf("error on RunCommandNode: %v", err)
-		}
+		Expect(err).ToNot(HaveOccurred())
 
 		for _, assert := range asserts {
 			if !strings.Contains(res, assert) {
 				return fmt.Errorf("expected substring %q not found in result %q", assert, res)
 			}
-			fmt.Println("\nResult:\n", res+"\nMatched with assert:\n", assert)
+			fmt.Println("\nResult:\n", res+"\nMatched with:\n", assert)
 		}
 
 		return nil
 
 	}, "20s", "3s").Should(Succeed())
-=======
-func CheckComponentCmdNode(cmd, assert, ip string) error {
-	if cmd == "" || assert == "" {
-		return shared.ReturnLogError("cmd and/or assert should not be sent empty")
-	}
-
-	Eventually(func(g Gomega) {
-		res, err := shared.RunCommandOnNode(cmd, ip)
-		Expect(err).ToNot(HaveOccurred())
-		g.Expect(res).Should(ContainSubstring(assert))
-
-		fmt.Println("\nResult:\n", res+"\nMatched with:\n", assert)
-	}, "420s", "3s").Should(Succeed())
->>>>>>> 8f649041
 
 	return nil
 }
