package assert

import (
	"fmt"
	"strings"
	"sync"
	"time"

	"github.com/rancher/distros-test-framework/shared"
)

type testResult struct {
	Command   string
	Assertion string
	Result    string
}

var (
	Results []testResult
	mutex   sync.Mutex
)

// validate calls runAssertion for each cmd/assert pair.
func validate(exec func(string) (string, error), args ...string) error {
	if len(args) < 2 || len(args)%2 != 0 {
		return shared.ReturnLogError("should send even number of args")
	}

<<<<<<< HEAD
	timeout := time.After(240 * time.Second)
	ticker := time.NewTicker(5 * time.Second)
=======
	timeout := time.After(120 * time.Second)
	ticker := time.NewTicker(3 * time.Second)
>>>>>>> b988e9bc

	for i := 0; i < len(args); i++ {
		cmd := args[i]
		if i+1 < len(args) {
			assert := args[i+1]
			i++
			if assert == "" || cmd == "" {
				return shared.ReturnLogError("should not send empty arg for assert:%s "+"and/or cmd:%s", assert, cmd)
			}

			err := runAssertion(cmd, assert, exec, ticker.C, timeout)
			if err != nil {
				return shared.ReturnLogError("error from runAssertion():\n %v\n", err)
			}
		}
	}

	return nil
}

// runAssertion runs a command and asserts that the value received against his respective command.
func runAssertion(
	cmd, assert string,
	exec func(string) (string, error),
	ticker <-chan time.Time,
	timeout <-chan time.Time,
) error {
	var (
		res   string
		err   error
		retry int
	)

	for {
		select {
		case <-timeout:
			timeoutErr := shared.ReturnLogError("timeout reached for command:\n%s\n"+
				"Trying to assert with:\n%s\nExpected value: %s\n", cmd, res, assert)

			return timeoutErr
		case <-ticker:
			retry++
			res, err = exec(cmd)

			if err != nil {
<<<<<<< HEAD
				shared.LogLevel("warn", "error from exec runAssertion: %v\nRetrying...", err)
=======
				shared.LogLevel("warn", "error from exec runAssertion: %v", err)
				shared.LogLevel("warn", "Retrying...executing command: %s\n on retry count: %d\n", cmd, retry)
>>>>>>> b988e9bc
				if retry > 5 {
					return shared.ReturnLogError("error from exec runAssertion after 5 retries: %v\n", err)
				}

				continue
			}

			res = strings.TrimSpace(res)
			if strings.Contains(res, assert) {
				fmt.Printf("\nCommand:\n"+
					"%s"+
					"\n---------------------\nAssertion:\n"+
					"%s"+
					"\n----------------------\nMatched with result:\n%s\n", cmd, assert, res)
				addResult(cmd, assert, res)

				return nil
			}
		}
	}
}

// ValidateOnHost runs an exec function on RunCommandHost and assert given is fulfilled.
// The last argument should be the assertion.
// Need to send kubeconfig file.
func ValidateOnHost(args ...string) error {
	exec := func(cmd string) (string, error) {
		return shared.RunCommandHost(cmd)
	}
	return validate(exec, args...)
}

// ValidateOnNode runs an exec function on RunCommandOnNode and assert given is fulfilled.
// The last argument should be the assertion.
func ValidateOnNode(ip string, args ...string) error {
	exec := func(cmd string) (string, error) {
		return shared.RunCommandOnNode(cmd, ip)
	}
	return validate(exec, args...)
}

func addResult(command, assertion, result string) {
	mutex.Lock()
	defer mutex.Unlock()

	Results = append(Results, testResult{Command: "\nCommand:\n" + command + "\n", Assertion: "\nAssertion:\n" +
		assertion + "\n", Result: "\nMatched with result:\n" + result + "\n"})
}<|MERGE_RESOLUTION|>--- conflicted
+++ resolved
@@ -26,13 +26,8 @@
 		return shared.ReturnLogError("should send even number of args")
 	}
 
-<<<<<<< HEAD
-	timeout := time.After(240 * time.Second)
-	ticker := time.NewTicker(5 * time.Second)
-=======
 	timeout := time.After(120 * time.Second)
 	ticker := time.NewTicker(3 * time.Second)
->>>>>>> b988e9bc
 
 	for i := 0; i < len(args); i++ {
 		cmd := args[i]
@@ -78,12 +73,8 @@
 			res, err = exec(cmd)
 
 			if err != nil {
-<<<<<<< HEAD
-				shared.LogLevel("warn", "error from exec runAssertion: %v\nRetrying...", err)
-=======
 				shared.LogLevel("warn", "error from exec runAssertion: %v", err)
 				shared.LogLevel("warn", "Retrying...executing command: %s\n on retry count: %d\n", cmd, retry)
->>>>>>> b988e9bc
 				if retry > 5 {
 					return shared.ReturnLogError("error from exec runAssertion after 5 retries: %v\n", err)
 				}
