package testcase

import (
	"fmt"
	"os"
	"strings"
	"sync"
	"time"

	"github.com/rancher/distros-test-framework/config"
	"github.com/rancher/distros-test-framework/factory"
	"github.com/rancher/distros-test-framework/pkg/aws"
	"github.com/rancher/distros-test-framework/shared"

	. "github.com/onsi/gomega"
)

const (
	agent  = "agent"
	master = "master"
)

func TestUpgradeReplaceNode(cluster *factory.Cluster, version string) {
	if version == "" {
		Expect(version).NotTo(BeEmpty(), "version not sent")
	}

	envErr := config.SetEnv(shared.BasePath() + fmt.Sprintf("/config/%s.tfvars",
		cluster.Config.Product))
	Expect(envErr).NotTo(HaveOccurred(), "error setting env: %s", envErr)

	resourceName := os.Getenv("resource_name")
	awsDependencies, err := aws.AddNode(cluster)
	Expect(err).NotTo(HaveOccurred(), "error adding aws nodes: %s", err)

	// create server names.
	var serverNames, instanceServerIds, newExternalServerIps, newPrivateServerIps []string
	for i := 0; i < len(cluster.ServerIPs); i++ {
		serverNames = append(serverNames, fmt.Sprintf("%s-server-replace-%d", resourceName, i+1))
	}

	var createErr error
	newExternalServerIps, newPrivateServerIps, instanceServerIds, createErr =
		awsDependencies.CreateInstances(serverNames...)
	Expect(createErr).NotTo(HaveOccurred(), createErr)

	shared.LogLevel("info", "Created server public ips: %s and ids: %s\n",
		newExternalServerIps, instanceServerIds)

	scpErr := scpToNewNodes(cluster, master, newExternalServerIps)
	Expect(scpErr).NotTo(HaveOccurred(), scpErr)
	shared.LogLevel("info", "Scp files to new server nodes done\n")

	serverLeaderIP := cluster.ServerIPs[0]
	token, err := shared.FetchToken(serverLeaderIP)
	Expect(err).NotTo(HaveOccurred(), err)

	serverErr := nodeReplaceServers(
		cluster,
		awsDependencies,
		resourceName,
		serverLeaderIP,
		token,
		version,
		newExternalServerIps,
		newPrivateServerIps,
	)
	Expect(serverErr).NotTo(HaveOccurred(), serverErr)
	shared.LogLevel("info", "Server control plane nodes replaced with ips: %s\n", newExternalServerIps)

	// replace agents only if exists.
	if len(cluster.AgentIPs) > 0 {
		nodeReplaceAgents(cluster, version, resourceName, awsDependencies, serverLeaderIP, token)
	}
	// delete the last remaining server = leader.
	delErr := deleteRemainServer(serverLeaderIP, awsDependencies)
	Expect(delErr).NotTo(HaveOccurred(), delErr)
	shared.LogLevel("info", "Last Server deleted ip: %s\n", serverLeaderIP)
}

func nodeReplaceAgents(
	cluster *factory.Cluster,
	version string,
	resourceName string,
	awsDependencies *aws.Client,
	serverLeaderIp string,
	token string,
) {
	// create agent names.
	var agentNames []string
	for i := 0; i < len(cluster.AgentIPs); i++ {
		agentNames = append(agentNames, fmt.Sprintf("%s-agent-replace-%d", resourceName, i+1))
	}

	newExternalAgentIps, newPrivateAgentIps, instanceAgentIds, createAgentErr :=
		awsDependencies.CreateInstances(agentNames...)
	Expect(createAgentErr).NotTo(HaveOccurred(), createAgentErr)

	shared.LogLevel("info", "created worker ips: %s and worker ids: %s\n",
		newExternalAgentIps, instanceAgentIds)

	scpErr := scpToNewNodes(cluster, agent, newExternalAgentIps)
	Expect(scpErr).NotTo(HaveOccurred(), scpErr)
	shared.LogLevel("info", "Scp files to new worker nodes done\n")

	agentErr := replaceAgents(cluster, awsDependencies, serverLeaderIp, token, version, newExternalAgentIps,
		newPrivateAgentIps,
	)
	Expect(agentErr).NotTo(HaveOccurred(), "error replacing agents: %s", agentErr)

	shared.LogLevel("info", "Agent nodes replaced with ips: %s\n", newExternalAgentIps)
}

func scpToNewNodes(cluster *factory.Cluster, nodeType string, newNodeIps []string) error {
	if newNodeIps == nil {
		return shared.ReturnLogError("newServerIps should send at least one ip\n")
	}

	if cluster.Config.Product != "k3s" && cluster.Config.Product != "rke2" {
		return shared.ReturnLogError("unsupported product: %s\n", cluster.Config.Product)
	}

	chanErr := make(chan error, len(newNodeIps))
	var wg sync.WaitGroup

	for _, ip := range newNodeIps {
		wg.Add(1)
		go func(ip string) {
			defer wg.Done()
			var err error
			if cluster.Config.Product == "k3s" {
				err = scpK3sFiles(cluster, nodeType, ip)
			} else {
				err = scpRke2Files(cluster, nodeType, ip)
			}
			if err != nil {
				chanErr <- shared.ReturnLogError("error scp files to new nodes: %w\n", err)
				close(chanErr)
			}
		}(ip)
	}

	wg.Wait()
	close(chanErr)

	return nil
}

func scpRke2Files(cluster *factory.Cluster, nodeType, ip string) error {
	joinLocalPath := shared.BasePath() + fmt.Sprintf("/modules/install/join_rke2_%s.sh", nodeType)
	joinRemotePath := fmt.Sprintf("/tmp/join_rke2_%s.sh", nodeType)

	if err := shared.RunScp(cluster, ip, []string{joinLocalPath}, []string{joinRemotePath}); err != nil {
		return shared.ReturnLogError("error running scp: %w with ip: %s", err, ip)
	}

	return nil
}

func scpK3sFiles(cluster *factory.Cluster, nodeType, ip string) error {
	if nodeType == agent {
		err := k3sAgentSCP(cluster, ip)
		if err != nil {
			return err
		}
	} else {
		err := k3sServerSCP(cluster, ip)
		if err != nil {
			return err
		}
	}

	return nil
}

<<<<<<< HEAD
func k3sAgentSCP(cluster *factory.Cluster, ip string) error {
	cisWorkerLocalPath := shared.BasePath() + "/modules/k3s/worker/cis_worker_config.yaml"
	cisWorkerRemotePath := "/tmp/cis_worker_config.yaml"

	joinLocalPath := shared.BasePath() + fmt.Sprintf("/modules/install/join_k3s_%s.sh", agent)
	joinRemotePath := fmt.Sprintf("/tmp/join_k3s_%s.sh", agent)

	return shared.RunScp(
		cluster,
		ip,
		[]string{cisWorkerLocalPath, joinLocalPath},
		[]string{cisWorkerRemotePath, joinRemotePath},
	)
}

func k3sServerSCP(cluster *factory.Cluster, ip string) error {
	cisMasterLocalPath := shared.BasePath() + "/modules/k3s/master/cis_master_config.yaml"
	cisMasterRemotePath := "/tmp/cis_master_config.yaml"

	clusterLevelpssLocalPath := shared.BasePath() + "/modules/k3s/master/cluster-level-pss.yaml"
	clusterLevelpssRemotePath := "/tmp/cluster-level-pss.yaml"

	auditLocalPath := shared.BasePath() + "/modules/k3s/master/audit.yaml"
	auditRemotePath := "/tmp/audit.yaml"

	policyLocalPath := shared.BasePath() + "/modules/k3s/master/policy.yaml"
	policyRemotePath := "/tmp/policy.yaml"

	ingressPolicyLocalPath := shared.BasePath() + "/modules/k3s/master/ingresspolicy.yaml"
	ingressPolicyRemotePath := "/tmp/ingresspolicy.yaml"

	joinLocalPath := shared.BasePath() + fmt.Sprintf("/modules/install/join_k3s_%s.sh", master)
	joinRemotePath := fmt.Sprintf("/tmp/join_k3s_%s.sh", master)

	return shared.RunScp(
		cluster,
		ip,
		[]string{
			cisMasterLocalPath,
			clusterLevelpssLocalPath,
			auditLocalPath,
			policyLocalPath,
			ingressPolicyLocalPath,
			joinLocalPath,
		},
		[]string{
			cisMasterRemotePath,
			clusterLevelpssRemotePath,
			auditRemotePath,
			policyRemotePath,
			ingressPolicyRemotePath,
			joinRemotePath,
		})
}

func nodeReplaceServers(
	c *factory.Cluster,
=======
func replaceServers(
	cluster *factory.Cluster,
>>>>>>> 8ca0d8e8
	a *aws.Client,
	resourceName, serverLeaderIp, token, version string,
	newExternalServerIps, newPrivateServerIps []string,
) error {
	if token == "" {
		return shared.ReturnLogError("token not sent\n")
	}

	if len(newExternalServerIps) == 0 || len(newPrivateServerIps) == 0 {
		return shared.ReturnLogError("externalIps or privateIps empty\n")
	}

	// join the first new server.
	newFirstServerIP := newExternalServerIps[0]
	err := serverJoin(cluster, serverLeaderIp, token, version, newFirstServerIP, newPrivateServerIps[0])
	if err != nil {
		shared.LogLevel("error", "error joining first server: %w\n", err)

		return err
	}
	shared.LogLevel("info", "Proceeding to update config file after first server join %s\n", newFirstServerIP)

<<<<<<< HEAD
	// delete first the server that is not the leader neither the server ip in the kubeconfig.
	oldServerIPs := c.ServerIPs
	if delErr := deleteRemainServer(oldServerIPs[len(oldServerIPs)-2], a); delErr != nil {
=======
	// delete first the server that is not the leader neither the server ip in the kubeconfig
	oldServerIPs := cluster.ServerIPs
	if delErr := deleteServer(oldServerIPs[len(oldServerIPs)-2], a); delErr != nil {
>>>>>>> 8ca0d8e8
		shared.LogLevel("error", "error deleting server: %w\n", delErr)

		return delErr
	}

<<<<<<< HEAD
	// update the kubeconfig file to point to the new added server.
	if kbCfgErr := shared.UpdateKubeConfig(newFirstServerIP, resourceName, c.Config.Product); kbCfgErr != nil {
=======
	// update the kubeconfig file to point to the new added server
	if kbCfgErr := shared.UpdateKubeConfig(newFirstServerIP, resourceName, cluster.Config.Product); kbCfgErr != nil {
>>>>>>> 8ca0d8e8
		return shared.ReturnLogError("error updating kubeconfig: %w with ip: %s", kbCfgErr, newFirstServerIP)
	}
	shared.LogLevel("info", "Updated local kubeconfig with ip: %s", newFirstServerIP)

	nodeErr := validateNodeJoin(newFirstServerIP)
	if nodeErr != nil {
		shared.LogLevel("error", "error validating node join: %w with ip: %s", nodeErr, newFirstServerIP)

		return nodeErr
	}

	// join the rest of the servers and delete all except the leader.
	err = joinRemainServers(c, a, newExternalServerIps, newPrivateServerIps, oldServerIPs, serverLeaderIp, token, version)
	if err != nil {
		return err
	}

	return nil
}

func joinRemainServers(
	c *factory.Cluster,
	a *aws.Client,
	newExternalServerIps,
	newPrivateServerIps,
	oldServerIPs []string,
	serverLeaderIp,
	token,
	version string,
) error {
	for i := 1; i <= len(newExternalServerIps[1:]); i++ {
		privateIp := newPrivateServerIps[i]
		externalIp := newExternalServerIps[i]

		if i < len(oldServerIPs[1:]) {
			if delErr := deleteRemainServer(oldServerIPs[len(oldServerIPs)-1], a); delErr != nil {
				shared.LogLevel("error", "error deleting server: %w\n for ip: %s", delErr, oldServerIPs[i])

				return delErr
			}
		}

		if joinErr := serverJoin(cluster, serverLeaderIp, token, version, externalIp, privateIp); joinErr != nil {
			shared.LogLevel("error", "error joining server: %w with ip: %s\n", joinErr, externalIp)

			return joinErr
		}

		joinErr := validateNodeJoin(externalIp)
		if joinErr != nil {
			shared.LogLevel("error", "error validating node join: %w with ip: %s", joinErr, externalIp)

			return joinErr
		}
	}

	return nil
}

func validateNodeJoin(ip string) error {
	node, err := shared.GetNodeNameByIP(ip)
	if err != nil {
		return shared.ReturnLogError("error getting node name by ip:%s %w\n", ip, err)
	}
	if node == "" {
		return shared.ReturnLogError("node not found\n")
	}
	node = strings.TrimSpace(node)

	shared.LogLevel("info", "Node joined: %s with ip: %s", node, ip)

	return nil
}

func serverJoin(cluster *factory.Cluster, serverLeaderIP, token, version, newExternalIP, newPrivateIP string) error {

	joinCmd, parseErr := buildJoinCmd(cluster, master, serverLeaderIP, token, version, newExternalIP, newPrivateIP)
	if parseErr != nil {
		return shared.ReturnLogError("error parsing join commands: %w\n", parseErr)
	}

	if joinErr := joinNode(joinCmd, newExternalIP); joinErr != nil {
		return shared.ReturnLogError("error joining node: %w\n", joinErr)
	}

	return nil
}

func deleteRemainServer(ip string, a *aws.Client) error {
	if ip == "" {
		return shared.ReturnLogError("ip not sent\n")
	}

	if delNodeErr := shared.DeleteNode(ip); delNodeErr != nil {
		shared.LogLevel("error", "error deleting server: %w\n", delNodeErr)

		return delNodeErr
	}
	shared.LogLevel("info", "Node IP deleted from the cluster: %s\n", ip)

	err := a.DeleteInstance(ip)
	if err != nil {
		return err
	}

	return nil
}

func replaceAgents(
	cluster *factory.Cluster,
	a *aws.Client,
	serverLeaderIp, token, version string,
	newExternalAgentIps, newPrivateAgentIps []string,
) error {
	if token == "" {
		return shared.ReturnLogError("token not sent\n")
	}

	if len(newExternalAgentIps) == 0 || len(newPrivateAgentIps) == 0 {
		return shared.ReturnLogError("externalIps or privateIps empty\n")
	}

	if err := deleteAgents(a, cluster); err != nil {
		shared.LogLevel("error", "error deleting agent: %w\n", err)

		return err
	}

	for i, externalIp := range newExternalAgentIps {
		privateIp := newPrivateAgentIps[i]

		joinErr := joinAgent(cluster, serverLeaderIp, token, version, externalIp, privateIp)
		if joinErr != nil {
			shared.LogLevel("error", "error joining agent: %w\n", joinErr)

			return joinErr
		}
	}

	return nil
}

func deleteAgents(a *aws.Client, c *factory.Cluster) error {
	for _, i := range c.AgentIPs {
		if deleteNodeErr := shared.DeleteNode(i); deleteNodeErr != nil {
			shared.LogLevel("error", "error deleting agent: %w\n", deleteNodeErr)

			return deleteNodeErr
		}
		shared.LogLevel("info", "Node IP deleted from the cluster: %s\n", i)

		err := a.DeleteInstance(i)
		if err != nil {
			return err
		}
		shared.LogLevel("info", "Instance IP deleted from cloud provider: %s\n", i)
	}

	return nil
}

func joinAgent(cluster *factory.Cluster, serverIp, token, version, selfExternalIp, selfPrivateIp string) error {
	cmd, parseErr := buildJoinCmd(cluster, agent, serverIp, token, version, selfExternalIp, selfPrivateIp)
	if parseErr != nil {
		return shared.ReturnLogError("error parsing join commands: %w\n", parseErr)
	}

	if joinErr := joinNode(cmd, selfExternalIp); joinErr != nil {
		return shared.ReturnLogError("error joining node: %w\n", joinErr)
	}

	return nil
}

func joinNode(cmd, ip string) error {
	if cmd == "" {
		return shared.ReturnLogError("cmd not sent\n")
	}
	if ip == "" {
		return shared.ReturnLogError("server IP not sent\n")
	}

	res, err := shared.RunCommandOnNode(cmd, ip)
	if err != nil {
		return shared.ReturnLogError("error joining node: %w\n", err)
	}
	res = strings.TrimSpace(res)
	if strings.Contains(res, "service failed") {
		shared.LogLevel("error", "join node response: %s\n", res)

		return shared.ReturnLogError("error joining node: %s\n", res)
	}

	delay := time.After(40 * time.Second)
	// delay not meant to wait if node is joined, but rather to give time for all join process to complete under the hood
	<-delay

	return nil
}

func buildJoinCmd(
	cluster *factory.Cluster,
	nodetype, serverIp, token, version, selfExternalIp, selfPrivateIp string,
) (string, error) {
	if nodetype != master && nodetype != agent {
		return "", shared.ReturnLogError("unsupported nodetype: %s\n", nodetype)
	}

	var flags string
	var installMode string
	if nodetype == master {
		flags = fmt.Sprintf("'%s'", os.Getenv("server_flags"))
	} else {
		flags = fmt.Sprintf("'%s'", os.Getenv("worker_flags"))
	}

	if strings.HasPrefix(version, "v") {
		installMode = fmt.Sprintf("INSTALL_%s_VERSION", strings.ToUpper(cluster.Config.Product))
	} else {
		installMode = fmt.Sprintf("INSTALL_%s_COMMIT", strings.ToUpper(cluster.Config.Product))
	}

	switch cluster.Config.Product {
	case "k3s":
		return buildK3sCmd(cluster, nodetype, serverIp, token, version, selfExternalIp, selfPrivateIp, installMode, flags)
	case "rke2":
		return buildRke2Cmd(cluster, nodetype, serverIp, token, version, selfExternalIp, selfPrivateIp, installMode, flags)
	default:
		return "", shared.ReturnLogError("unsupported product: %s\n", cluster.Config.Product)
	}
}

<<<<<<< HEAD
func buildK3sCmd(nodetype, serverIP, token, version, selfExternalIP, selfPrivateIP, instalMode, flags string,
=======
func buildK3sCmd(
	cluster *factory.Cluster,
	nodetype, serverIp, token, version, selfExternalIp, selfPrivateIp, instalMode, flags string,
>>>>>>> 8ca0d8e8
) (string, error) {
	var cmd string
	ipv6 := ""
	if nodetype == agent {
		cmd = fmt.Sprintf(
			"sudo /tmp/join_k3s_%s.sh '%s' '%s' '%s' '%s' '%s' '%s' '%s' '%s' '%s' %s '%s' '%s'",
			nodetype,
			os.Getenv("node_os"),
			serverIP,
			token,
			selfExternalIP,
			selfPrivateIP,
			ipv6,
			instalMode,
			version,
			os.Getenv("k3s_channel"),
			flags,
			os.Getenv("username"),
			os.Getenv("password"),
		)
	} else {
		datastoreEndpoint := cluster.Config.RenderedTemplate
		cmd = fmt.Sprintf(
			"sudo /tmp/join_k3s_%s.sh '%s' '%s' '%s' '%s' '%s' '%s' '%s' '%s' '%s' '%s' '%s' '%s' %s '%s' '%s'",
			nodetype,
			os.Getenv("node_os"),
			serverIP,
			serverIP,
			token,
			selfExternalIP,
			selfPrivateIP,
			ipv6,
			instalMode,
			version,
			os.Getenv("k3s_channel"),
			os.Getenv("datastore_type"),
			datastoreEndpoint,
			flags,
			os.Getenv("username"),
			os.Getenv("password"),
		)
	}

	return cmd, nil
}

func buildRke2Cmd(
	cluster *factory.Cluster,
	nodetype, serverIp, token, version, selfExternalIp, selfPrivateIp, instalMode, flags string,
) (string, error) {
	installMethod := os.Getenv("install_method")
	var cmd string
	ipv6 := ""
	if nodetype == agent {
		cmd = fmt.Sprintf(
			"sudo /tmp/join_rke2_%s.sh '%s' '%s' '%s' '%s' '%s' '%s' '%s' '%s' '%s' '%s' %s '%s' '%s'",
			nodetype,
			os.Getenv("node_os"),
			serverIp,
			token,
			selfExternalIp,
			selfPrivateIp,
			ipv6,
			instalMode,
			version,
			os.Getenv("rke2_channel"),
			installMethod,
			flags,
			os.Getenv("username"),
			os.Getenv("password"),
		)
	} else {
		datastoreEndpoint := cluster.Config.RenderedTemplate
		cmd = fmt.Sprintf(
			"sudo /tmp/join_rke2_%s.sh '%s' '%s' '%s' '%s' '%s' '%s' '%s' '%s' '%s' '%s' '%s' '%s' '%s' %s '%s' '%s'",
			nodetype,
			os.Getenv("node_os"),
			serverIp,
			serverIp,
			token,
			selfExternalIp,
			selfPrivateIp,
			ipv6,
			instalMode,
			version,
			os.Getenv("rke2_channel"),
			installMethod,
			os.Getenv("datastore_type"),
			datastoreEndpoint,
			flags,
			os.Getenv("username"),
			os.Getenv("password"),
		)
	}

	return cmd, nil
}<|MERGE_RESOLUTION|>--- conflicted
+++ resolved
@@ -173,7 +173,6 @@
 	return nil
 }
 
-<<<<<<< HEAD
 func k3sAgentSCP(cluster *factory.Cluster, ip string) error {
 	cisWorkerLocalPath := shared.BasePath() + "/modules/k3s/worker/cis_worker_config.yaml"
 	cisWorkerRemotePath := "/tmp/cis_worker_config.yaml"
@@ -230,11 +229,7 @@
 }
 
 func nodeReplaceServers(
-	c *factory.Cluster,
-=======
-func replaceServers(
-	cluster *factory.Cluster,
->>>>>>> 8ca0d8e8
+	cluster *factory.Cluster,
 	a *aws.Client,
 	resourceName, serverLeaderIp, token, version string,
 	newExternalServerIps, newPrivateServerIps []string,
@@ -257,27 +252,16 @@
 	}
 	shared.LogLevel("info", "Proceeding to update config file after first server join %s\n", newFirstServerIP)
 
-<<<<<<< HEAD
 	// delete first the server that is not the leader neither the server ip in the kubeconfig.
-	oldServerIPs := c.ServerIPs
+	oldServerIPs := cluster.ServerIPs
 	if delErr := deleteRemainServer(oldServerIPs[len(oldServerIPs)-2], a); delErr != nil {
-=======
-	// delete first the server that is not the leader neither the server ip in the kubeconfig
-	oldServerIPs := cluster.ServerIPs
-	if delErr := deleteServer(oldServerIPs[len(oldServerIPs)-2], a); delErr != nil {
->>>>>>> 8ca0d8e8
 		shared.LogLevel("error", "error deleting server: %w\n", delErr)
 
 		return delErr
 	}
 
-<<<<<<< HEAD
 	// update the kubeconfig file to point to the new added server.
-	if kbCfgErr := shared.UpdateKubeConfig(newFirstServerIP, resourceName, c.Config.Product); kbCfgErr != nil {
-=======
-	// update the kubeconfig file to point to the new added server
 	if kbCfgErr := shared.UpdateKubeConfig(newFirstServerIP, resourceName, cluster.Config.Product); kbCfgErr != nil {
->>>>>>> 8ca0d8e8
 		return shared.ReturnLogError("error updating kubeconfig: %w with ip: %s", kbCfgErr, newFirstServerIP)
 	}
 	shared.LogLevel("info", "Updated local kubeconfig with ip: %s", newFirstServerIP)
@@ -290,7 +274,8 @@
 	}
 
 	// join the rest of the servers and delete all except the leader.
-	err = joinRemainServers(c, a, newExternalServerIps, newPrivateServerIps, oldServerIPs, serverLeaderIp, token, version)
+	err = joinRemainServers(cluster, a, newExternalServerIps, newPrivateServerIps,
+		oldServerIPs, serverLeaderIp, token, version)
 	if err != nil {
 		return err
 	}
@@ -299,7 +284,7 @@
 }
 
 func joinRemainServers(
-	c *factory.Cluster,
+	cluster *factory.Cluster,
 	a *aws.Client,
 	newExternalServerIps,
 	newPrivateServerIps,
@@ -353,7 +338,6 @@
 }
 
 func serverJoin(cluster *factory.Cluster, serverLeaderIP, token, version, newExternalIP, newPrivateIP string) error {
-
 	joinCmd, parseErr := buildJoinCmd(cluster, master, serverLeaderIP, token, version, newExternalIP, newPrivateIP)
 	if parseErr != nil {
 		return shared.ReturnLogError("error parsing join commands: %w\n", parseErr)
@@ -480,7 +464,7 @@
 
 func buildJoinCmd(
 	cluster *factory.Cluster,
-	nodetype, serverIp, token, version, selfExternalIp, selfPrivateIp string,
+	nodetype, serverIp, token, version, selfExternalIP, selfPrivateIP string,
 ) (string, error) {
 	if nodetype != master && nodetype != agent {
 		return "", shared.ReturnLogError("unsupported nodetype: %s\n", nodetype)
@@ -502,21 +486,17 @@
 
 	switch cluster.Config.Product {
 	case "k3s":
-		return buildK3sCmd(cluster, nodetype, serverIp, token, version, selfExternalIp, selfPrivateIp, installMode, flags)
+		return buildK3sCmd(cluster, nodetype, serverIp, token, version, selfExternalIP, selfPrivateIP, installMode, flags)
 	case "rke2":
-		return buildRke2Cmd(cluster, nodetype, serverIp, token, version, selfExternalIp, selfPrivateIp, installMode, flags)
+		return buildRke2Cmd(cluster, nodetype, serverIp, token, version, selfExternalIP, selfPrivateIP, installMode, flags)
 	default:
 		return "", shared.ReturnLogError("unsupported product: %s\n", cluster.Config.Product)
 	}
 }
 
-<<<<<<< HEAD
-func buildK3sCmd(nodetype, serverIP, token, version, selfExternalIP, selfPrivateIP, instalMode, flags string,
-=======
 func buildK3sCmd(
 	cluster *factory.Cluster,
-	nodetype, serverIp, token, version, selfExternalIp, selfPrivateIp, instalMode, flags string,
->>>>>>> 8ca0d8e8
+	nodetype, serverIP, token, version, selfExternalIP, selfPrivateIP, instalMode, flags string,
 ) (string, error) {
 	var cmd string
 	ipv6 := ""
