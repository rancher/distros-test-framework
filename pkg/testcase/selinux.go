package testcase

import (
	"fmt"
	"strings"

	. "github.com/onsi/ginkgo/v2"
	. "github.com/onsi/gomega"

	"github.com/rancher/distros-test-framework/factory"
	"github.com/rancher/distros-test-framework/pkg/assert"
	"github.com/rancher/distros-test-framework/shared"
)

type cmdCtx map[string]string

type configuration struct {
	distroName string
	cmdCtx
}

// setHelper returns the cluster and product
func fetchCluster() (*factory.Cluster, error) {
	cluster := factory.ClusterConfig(GinkgoT())
	return cluster, nil
}

// TestSelinuxEnabled Validates that containerd is running with selinux enabled in the config
func TestSelinuxEnabled() {
	cluster, err := fetchCluster()
	Expect(err).NotTo(HaveOccurred())

	ips := shared.FetchNodeExternalIP()
	selinuxConfigAssert := "selinux: true"
	selinuxContainerdAssert := "enable_selinux = true"

	for _, ip := range ips {
		err = assert.CheckComponentCmdNode("cat /etc/rancher/"+
			cluster.Config.Product+"/config.yaml", ip, selinuxConfigAssert)
		Expect(err).NotTo(HaveOccurred())

		errCont := assert.CheckComponentCmdNode("sudo cat /var/lib/rancher/"+
			cluster.Config.Product+"/agent/etc/containerd/config.toml", ip, selinuxContainerdAssert)
		Expect(errCont).NotTo(HaveOccurred())
	}
}

// TestSelinux Validates container-selinux version, rke2-selinux version and rke2-selinux version
func TestSelinux() {
	cluster, err := fetchCluster()
	Expect(err).NotTo(HaveOccurred())

	serverCmd := "rpm -qa container-selinux rke2-server rke2-selinux"
	serverAsserts := []string{"container-selinux", "rke2-selinux", "rke2-server"}
	agentAsserts := []string{"container-selinux", cluster.Config.Product + "-selinux"}

	if cluster.Config.Product == "k3s" {
		serverCmd = "rpm -qa container-selinux k3s-selinux"
		serverAsserts = []string{"container-selinux", "k3s-selinux"}
	}

	if cluster.NumServers > 0 {
		for _, serverIP := range cluster.ServerIPs {
			err = assert.CheckComponentCmdNode(serverCmd, serverIP, serverAsserts...)
			Expect(err).NotTo(HaveOccurred())
		}
	}

	if cluster.NumAgents > 0 {
		for _, agentIP := range cluster.AgentIPs {
			err = assert.CheckComponentCmdNode(
				"rpm -qa container-selinux "+cluster.Config.Product+"-selinux",
				agentIP,
				agentAsserts...,
			)
			Expect(err).NotTo(HaveOccurred())
		}
	}
}

func getVersion(osRelease, ip string) (string, error) {
	if !strings.Contains(osRelease, "VERSION_ID") {
		return "", shared.ReturnLogError("VERSION_ID not found in: %s", osRelease)
	}
	res, err := shared.RunCommandOnNode("cat /etc/os-release | grep 'VERSION_ID'", ip)
	Expect(err).NotTo(HaveOccurred())

	parts := strings.Split(res, "=")
	if len(parts) != 2 {
		return "", shared.ReturnLogError("unexpected format for VERSION_ID")
	}
	version := strings.Trim(parts[1], "\"")
	if dotIndex := strings.Index(version, "."); dotIndex != -1 {
		version = version[:dotIndex]

	}

	return version, nil
}

var osPolicy string

func getContext(product, ip string) (cmdCtx, error) {
	res, err := shared.RunCommandOnNode("cat /etc/os-release", ip)
	if err != nil {
		return nil, err
	}

	fmt.Println("OS Release: \n", res)
	policyMapping := map[string]string{
		"ID_LIKE='suse' VARIANT_ID='sle-micro'": "sle_micro",
		"ID_LIKE='suse'":                        "micro_os",
		"ID_LIKE='coreos'":                      "coreos",
		"VARIANT_ID='coreos'":                   "coreos",
	}

	for k, v := range policyMapping {
		if strings.Contains(res, k) {
			return selectSelinuxPolicy(product, v), nil
		}
	}

	version, err := getVersion(res, ip)
	if err != nil {
		return nil, shared.ReturnLogError("failed to get version: %v", err)
	}
	if version == "" {
		return nil, shared.ReturnLogError("could not determine version for os: %s", res)
	}

	versionMapping := map[string]string{
		"7": "centos7",
		"8": "centos8",
		"9": "centos9",
	}

	if policy, ok := versionMapping[version]; ok {
		return selectSelinuxPolicy(product, policy), nil
	}

	return nil, fmt.Errorf("unable to determine policy for %s on os: %s", ip, res)
}

func selectSelinuxPolicy(product, osType string) cmdCtx {
	key := fmt.Sprintf("%s_%s", product, osType)

	for _, config := range conf {
		if config.distroName == key {
			fmt.Printf("\nUsing '%s' policy for this %s cluster.\n", osType, product)
			osPolicy = osType
			return config.cmdCtx
		}
	}

	fmt.Printf("Configuration for %s not found!\n", key)

	return nil
}

// TestSelinuxSpcT Validate that containers don't run with spc_t
func TestSelinuxSpcT() {
	cluster, err := fetchCluster()
	Expect(err).NotTo(HaveOccurred())

	for _, serverIP := range cluster.ServerIPs {
		// removing err here since this is actually returning exit 1
		res, _ := shared.RunCommandOnNode("ps auxZ | grep metrics | grep -v grep", serverIP)
		Expect(res).ShouldNot(ContainSubstring("spc_t"))
	}
}

// TestUninstallPolicy Validate that un-installation will remove the rke2-selinux or k3s-selinux policy
func TestUninstallPolicy() {
<<<<<<< HEAD
	product, err := shared.GetProduct()
	// product, err := shared.GetProduct()
	if err != nil {
		log.Println(err)
	}
	cluster := factory.AddCluster(GinkgoT())
	var serverUninstallCmd string
	var agentUninstallCmd string
	var serverCmd string

	switch product {
	case "k3s":
		serverUninstallCmd = "k3s-uninstall.sh"
		agentUninstallCmd = "k3s-agent-uninstall.sh"
		serverCmd = "rpm -qa container-selinux k3s-selinux"
=======
	cluster, err := fetchCluster()
	Expect(err).NotTo(HaveOccurred())
>>>>>>> 39c7c4fb

	serverCmd := "rpm -qa container-selinux rke2-server rke2-selinux"
	if cluster.Config.Product == "k3s" {
		serverCmd = "rpm -qa container-selinux k3s-selinux"
	}

	for _, serverIP := range cluster.ServerIPs {
		fmt.Println("Uninstalling "+cluster.Config.Product+" on server: ", serverIP)

		err = shared.UninstallProduct(cluster.Config.Product, "server", serverIP)
		Expect(err).NotTo(HaveOccurred())

		res, errSel := shared.RunCommandOnNode(serverCmd, serverIP)
		Expect(errSel).NotTo(HaveOccurred())

		if strings.Contains(osPolicy, "centos7") {
			Expect(res).Should(ContainSubstring("container-selinux"))
			Expect(res).ShouldNot(ContainSubstring(cluster.Config.Product + "-selinux"))
		} else {
			Expect(res).Should(BeEmpty())
		}
	}

	for _, agentIP := range cluster.AgentIPs {
		fmt.Println("Uninstalling "+cluster.Config.Product+" on agent: ", agentIP)

		err = shared.UninstallProduct(cluster.Config.Product, "agent", agentIP)
		Expect(err).NotTo(HaveOccurred())

		res, errSel := shared.RunCommandOnNode("rpm -qa container-selinux "+cluster.Config.Product+"-selinux", agentIP)
		Expect(errSel).NotTo(HaveOccurred())

		if osPolicy == "centos7" {
			Expect(res).Should(ContainSubstring("container-selinux"))
			Expect(res).ShouldNot(ContainSubstring(cluster.Config.Product + "-selinux"))
		} else {
			Expect(res).Should(BeEmpty())
		}
	}
}

// https://github.com/k3s-io/k3s/blob/master/install.sh
// https://github.com/rancher/rke2/blob/master/install.sh
// Based on this info, this is the way to validate the correct context

// TestSelinuxContext Validates directories to ensure they have the correct selinux contexts created
func TestSelinuxContext() {
	var err error
	cluster, err := fetchCluster()
	Expect(err).NotTo(HaveOccurred())

	if cluster.NumServers > 0 {
		for _, ip := range cluster.ServerIPs {
			var context map[string]string
			context, err = getContext(cluster.Config.Product, ip)
			Expect(err).NotTo(HaveOccurred())

			var res string
			for cmd, expectedContext := range context {
				res, err = shared.RunCommandOnNode(cmd, ip)
				fmt.Printf("\nCommand:\n%s \nContext expected:\n%s\nResult:\n%s\n", cmd, expectedContext, res)
				if res != "" {
					Expect(res).Should(ContainSubstring(expectedContext),
						"error on cmd %v \n Context %v \nnot found on ", cmd, expectedContext, res)
					Expect(err).NotTo(HaveOccurred())
				}
			}
		}
	}
}

var (
	cmdPrefix  = "sudo ls -laZ"
	ignoreDir  = "-I .. -I ."
	rke2       = "/var/lib/rancher/rke2"
	k3s        = "/var/lib/rancher/k3s"
	systemD    = "/etc/systemd/system"
	usrBin     = "/usr/bin"
	usrLocal   = "/usr/local/bin"
	grepFilter = "| grep -v \"/\""
)

const (
	ctxUnitFile = "system_u:object_r:container_unit_file_t:s0"
	ctxExec     = "system_u:object_r:container_runtime_exec_t:s0"
	ctxVarLib   = "system_u:object_r:container_var_lib_t:s0"
	ctxFile     = "system_u:object_r:container_file_t:s0"
	ctxConfig   = "system_u:object_r:container_config_t:s0"
	ctxShare    = "system_u:object_r:container_share_t:s0"
	ctxRoFile   = "system_u:object_r:container_ro_file_t:s0"
	ctxLog      = "system_u:object_r:container_log_t:s0"
	ctxRunTmpfs = "system_u:object_r:container_var_run_t:s0"
	ctxTmpfs    = "system_u:object_r:container_runtime_tmpfs_t:s0"
	ctxTLS      = "system_u:object_r:rke2_tls_t:s0"
	ctxLock     = "system_u:object_r:k3s_lock_t:s0"
	ctxData     = "system_u:object_r:k3s_data_t:s0"
	ctxRoot     = "system_u:object_r:k3s_root_t:s0"
	ctxNone     = "<<none>>"
	ctxRke2TLS  = "system_u:object_r:rke2_tls_t:s0"
)

//nolint:dupl // this is expected
var conf = []configuration{
	{
		distroName: "rke2_centos7",
		cmdCtx: cmdCtx{
			cmdPrefix + " " + systemD + "/rke2*":                                                            ctxUnitFile,
			cmdPrefix + " " + "/lib" + systemD + "/rke2*":                                                   ctxUnitFile,
			cmdPrefix + " " + usrLocal + "/lib" + systemD + "/rke2*":                                        ctxUnitFile,
			cmdPrefix + " " + usrBin + "/rke2":                                                              ctxExec,
			cmdPrefix + " " + usrLocal + "/rke2":                                                            ctxExec,
			cmdPrefix + " " + "/var/lib/cni " + ignoreDir:                                                   ctxVarLib,
			cmdPrefix + " " + "/var/lib/cni/* " + ignoreDir:                                                 ctxVarLib,
			cmdPrefix + " " + "/opt/cni " + ignoreDir:                                                       ctxFile,
			cmdPrefix + " " + "/opt/cni/* " + ignoreDir:                                                     ctxFile,
			cmdPrefix + " " + "/var/lib/kubelet/pods " + ignoreDir:                                          ctxFile,
			cmdPrefix + " " + "/var/lib/kubelet/pods/* " + ignoreDir:                                        ctxFile,
			cmdPrefix + " " + rke2 + " " + ignoreDir:                                                        ctxVarLib,
			cmdPrefix + " " + rke2 + "/* " + ignoreDir:                                                      ctxVarLib,
			cmdPrefix + " " + rke2 + "/data":                                                                ctxExec,
			cmdPrefix + " " + rke2 + "/data/*":                                                              ctxExec,
			cmdPrefix + " " + rke2 + "/data/*/charts " + ignoreDir + " " + grepFilter:                       ctxConfig,
			cmdPrefix + " " + rke2 + "/data/*/charts/* " + ignoreDir + " " + grepFilter:                     ctxConfig,
			cmdPrefix + " " + rke2 + "/agent/containerd/*/snapshots " + ignoreDir + " " + grepFilter:        ctxShare,
			cmdPrefix + " " + rke2 + "/agent/containerd/*/snapshots/* " + ignoreDir + " " + grepFilter:      ctxShare,
			cmdPrefix + " " + rke2 + "/agent/containerd/*/snapshots/*/.* " + " " + grepFilter:               ctxNone,
			cmdPrefix + " " + rke2 + "/agent/containerd/*/sandboxes " + ignoreDir + " " + grepFilter:        ctxShare,
			cmdPrefix + " " + rke2 + "/agent/containerd/*/sandboxes/* " + ignoreDir + " " + grepFilter:      ctxShare,
			cmdPrefix + " " + rke2 + "/server/logs " + ignoreDir:                                            ctxLog,
			cmdPrefix + " " + rke2 + "/server/logs/ " + ignoreDir:                                           ctxLog,
			cmdPrefix + " " + "/var/run/flannel " + ignoreDir:                                               ctxRunTmpfs,
			cmdPrefix + " " + "/var/run/flannel/* " + ignoreDir:                                             ctxRunTmpfs,
			cmdPrefix + " " + "/var/run/k3s " + ignoreDir:                                                   ctxRunTmpfs,
			cmdPrefix + " " + "/var/run/k3s/* " + ignoreDir:                                                 ctxRunTmpfs,
			cmdPrefix + " " + "/var/run/k3s/containerd/*/sandboxes/*/shm " + ignoreDir + " " + grepFilter:   ctxTmpfs,
			cmdPrefix + " " + "/var/run/k3s/containerd/*/sandboxes/*/shm/* " + ignoreDir + " " + grepFilter: ctxTmpfs,
			cmdPrefix + " " + "/var/log/containers " + ignoreDir:                                            ctxLog,
			cmdPrefix + " " + "/var/log/containers/* " + ignoreDir:                                          ctxLog,
			cmdPrefix + " " + "/var/log/pods " + ignoreDir:                                                  ctxLog,
			cmdPrefix + " " + "/var/log/pods/* " + ignoreDir:                                                ctxLog,
			cmdPrefix + " " + rke2 + "/server/tls " + ignoreDir:                                             ctxTLS,
			cmdPrefix + " " + rke2 + "/server/tls/* " + ignoreDir:                                           ctxTLS,
		},
	},
	{
		distroName: "rke2_centos8",
		cmdCtx: cmdCtx{
			cmdPrefix + " " + systemD + "/rke2*":                                                       ctxUnitFile,
			cmdPrefix + " " + "/lib/systemd/system/rke2*":                                              ctxUnitFile,
			cmdPrefix + " " + "/usr/local/lib/systemd/system/rke2*":                                    ctxUnitFile,
			cmdPrefix + " " + usrBin + "/rke2":                                                         ctxExec,
			cmdPrefix + " " + usrLocal + "/rke2":                                                       ctxExec,
			cmdPrefix + " " + "/opt/cni " + ignoreDir:                                                  ctxFile,
			cmdPrefix + " " + "/opt/cni/* " + ignoreDir:                                                ctxFile,
			cmdPrefix + " " + rke2 + " " + ignoreDir:                                                   ctxVarLib,
			cmdPrefix + " " + rke2 + "/* " + ignoreDir:                                                 ctxVarLib,
			cmdPrefix + " " + rke2 + "/data " + ignoreDir:                                              ctxExec,
			cmdPrefix + " " + rke2 + "/data/* " + ignoreDir:                                            ctxExec,
			cmdPrefix + " " + rke2 + "/data/*/charts " + ignoreDir + " " + grepFilter:                  ctxConfig,
			cmdPrefix + " " + rke2 + "/data/*/charts/* " + ignoreDir + " " + grepFilter:                ctxConfig,
			cmdPrefix + " " + rke2 + "/agent/containerd/*/snapshots " + ignoreDir + " " + grepFilter:   ctxFile,
			cmdPrefix + " " + rke2 + "/agent/containerd/*/snapshots/* " + ignoreDir + " " + grepFilter: ctxFile,
			cmdPrefix + " " + rke2 + "/agent/containerd/*/snapshots/*/.* " + " " + grepFilter:          ctxNone,
			cmdPrefix + " " + rke2 + "/agent/containerd/*/sandboxes " + ignoreDir + " " + grepFilter:   ctxRoFile,
			cmdPrefix + " " + rke2 + "/agent/containerd/*/sandboxes/* " + ignoreDir + " " + grepFilter: ctxRoFile,
			cmdPrefix + " " + rke2 + "/server/logs " + ignoreDir:                                       ctxLog,
			cmdPrefix + " " + rke2 + "/server/logs/* " + ignoreDir:                                     ctxLog,
			cmdPrefix + " " + rke2 + "/server/tls " + ignoreDir:                                        ctxTLS,
			cmdPrefix + " " + rke2 + "/server/tls/* " + ignoreDir:                                      ctxTLS,
		},
	},
	{
		distroName: "rke2_centos9",
		cmdCtx: cmdCtx{
			cmdPrefix + " " + systemD + "/rke2*":                                                          ctxUnitFile,
			cmdPrefix + " " + "/lib/systemd/system/rke2*":                                                 ctxUnitFile,
			cmdPrefix + " " + "/usr/local/lib/systemd/system/rke2*":                                       ctxUnitFile,
			cmdPrefix + " " + usrBin + "/rke2":                                                            ctxExec,
			cmdPrefix + " " + usrLocal + "/rke2":                                                          ctxExec,
			cmdPrefix + " " + "/opt/cni " + ignoreDir:                                                     ctxFile,
			cmdPrefix + " " + "/opt/cni/* " + ignoreDir:                                                   ctxFile,
			cmdPrefix + " " + rke2 + " " + ignoreDir:                                                      ctxVarLib,
			cmdPrefix + " " + rke2 + "/* " + ignoreDir:                                                    ctxVarLib,
			cmdPrefix + " " + rke2 + "/data " + ignoreDir:                                                 ctxExec,
			cmdPrefix + " " + rke2 + "/data/* " + ignoreDir:                                               ctxExec,
			cmdPrefix + " " + rke2 + "/data/*/charts " + ignoreDir + " " + grepFilter:                     ctxConfig,
			cmdPrefix + " " + rke2 + "/data/*/charts/* " + ignoreDir + " " + grepFilter:                   ctxConfig,
			cmdPrefix + " " + rke2 + "/agent/containerd/*/snapshots " + ignoreDir + " " + grepFilter:      ctxFile,
			cmdPrefix + " " + rke2 + "/agent/containerd/*/snapshots/ " + ignoreDir + " " + grepFilter:     ctxFile,
			cmdPrefix + " " + rke2 + "/agent/containerd/*/snapshots/*/.* " + ignoreDir + " " + grepFilter: ctxNone,
			cmdPrefix + " " + rke2 + "/agent/containerd/*/sandboxes " + ignoreDir + " " + grepFilter:      ctxRoFile,
			cmdPrefix + " " + rke2 + "/agent/containerd/*/sandboxes/* " + ignoreDir + " " + grepFilter:    ctxRoFile,
			cmdPrefix + " " + rke2 + "/server/logs " + ignoreDir:                                          ctxLog,
			cmdPrefix + " " + rke2 + "/server/logs/* " + ignoreDir:                                        ctxLog,
			cmdPrefix + " " + rke2 + "/server/tls " + ignoreDir:                                           ctxTLS,
			cmdPrefix + " " + rke2 + "/server/tls/* " + ignoreDir:                                         ctxTLS,
		},
	},
	{
		// TODO: We are not able to execute this because our framework does not support the reboot part for this OS.
		distroName: "rke2_micro_os",
		cmdCtx: cmdCtx{
			cmdPrefix + " " + systemD + "/rke2*":                                                          ctxUnitFile,
			cmdPrefix + " " + "/lib/systemd/system/rke2*":                                                 ctxUnitFile,
			cmdPrefix + " " + "/usr/local/lib/systemd/system/rke2*":                                       ctxUnitFile,
			cmdPrefix + " " + usrBin + "/rke2":                                                            ctxExec,
			cmdPrefix + " " + usrLocal + "/rke2":                                                          ctxExec,
			cmdPrefix + " " + "/opt/cni " + ignoreDir:                                                     ctxFile,
			cmdPrefix + " " + "/opt/cni/* " + ignoreDir:                                                   ctxFile,
			cmdPrefix + " " + rke2 + " " + ignoreDir:                                                      ctxVarLib,
			cmdPrefix + " " + rke2 + "/* " + ignoreDir:                                                    ctxVarLib,
			cmdPrefix + " " + rke2 + "/data " + ignoreDir:                                                 ctxExec,
			cmdPrefix + " " + rke2 + "/data/* " + ignoreDir:                                               ctxExec,
			cmdPrefix + " " + rke2 + "/data/*/charts " + ignoreDir + " " + grepFilter:                     ctxConfig,
			cmdPrefix + " " + rke2 + "/data/*/charts/* " + ignoreDir + " " + grepFilter:                   ctxConfig,
			cmdPrefix + " " + rke2 + "/agent/containerd/*/snapshots " + ignoreDir + " " + grepFilter:      ctxShare,
			cmdPrefix + " " + rke2 + "/agent/containerd/*/snapshots/ " + ignoreDir + " " + grepFilter:     ctxShare,
			cmdPrefix + " " + rke2 + "/agent/containerd/*/snapshots/*/.* " + ignoreDir + " " + grepFilter: ctxNone,
			cmdPrefix + " " + rke2 + "/agent/containerd/*/sandboxes " + ignoreDir + " " + grepFilter:      ctxShare,
			cmdPrefix + " " + rke2 + "/agent/containerd/*/sandboxes/* " + ignoreDir + " " + grepFilter:    ctxShare,
			cmdPrefix + " " + rke2 + "/server/logs " + ignoreDir:                                          ctxLog,
			cmdPrefix + " " + rke2 + "/server/logs/* " + ignoreDir:                                        ctxLog,
			cmdPrefix + " " + rke2 + "/server/tls " + ignoreDir:                                           ctxRke2TLS,
			cmdPrefix + " " + rke2 + "/server/tls/* " + ignoreDir:                                         ctxRke2TLS,
		},
	},
	{
		// TODO: We are not able to execute this because our framework does not support the reboot part for this OS.
		distroName: "rke2_sle_micro",
		cmdCtx: cmdCtx{
			cmdPrefix + " " + systemD + "/rke2*":                                                          ctxUnitFile,
			cmdPrefix + " " + "/lib/systemd/system/rke2*":                                                 ctxUnitFile,
			cmdPrefix + " " + "/usr/local/lib/systemd/system/rke2.*":                                      ctxUnitFile,
			cmdPrefix + " " + usrBin + "/rke2":                                                            ctxExec,
			cmdPrefix + " " + usrLocal + "/rke2":                                                          ctxExec,
			cmdPrefix + " " + "/opt/rke2/bin/rke2":                                                        ctxExec,
			cmdPrefix + " " + "/opt/cni " + ignoreDir:                                                     ctxFile,
			cmdPrefix + " " + "/opt/cni/* " + ignoreDir:                                                   ctxFile,
			cmdPrefix + " " + rke2 + " " + ignoreDir:                                                      ctxVarLib,
			cmdPrefix + " " + rke2 + "/* " + ignoreDir:                                                    ctxVarLib,
			cmdPrefix + " " + rke2 + "/data " + ignoreDir:                                                 ctxExec,
			cmdPrefix + " " + rke2 + "/data/*" + ignoreDir:                                                ctxExec,
			cmdPrefix + " " + rke2 + "/data/*/charts " + ignoreDir + " " + grepFilter:                     ctxConfig,
			cmdPrefix + " " + rke2 + "/data/*/charts/* " + ignoreDir + " " + grepFilter:                   ctxConfig,
			cmdPrefix + " " + rke2 + "/agent/containerd/*/snapshots " + ignoreDir + " " + grepFilter:      ctxShare,
			cmdPrefix + " " + rke2 + "/agent/containerd/*/snapshots/* " + ignoreDir + " " + grepFilter:    ctxShare,
			cmdPrefix + " " + rke2 + "/agent/containerd/*/snapshots/*/.* " + ignoreDir + " " + grepFilter: ctxNone,
			cmdPrefix + " " + rke2 + "/agent/containerd/*/snapshots/*/.* " + ignoreDir + " " + grepFilter: ctxNone,
			cmdPrefix + " " + rke2 + "/agent/containerd/*/sandboxes " + ignoreDir + " " + grepFilter:      ctxShare,
			cmdPrefix + " " + rke2 + "/agent/containerd/*/sandboxes/* " + ignoreDir + " " + grepFilter:    ctxShare,
			cmdPrefix + " " + rke2 + "/server/logs " + ignoreDir:                                          ctxLog,
			cmdPrefix + " " + rke2 + "/server/logs/* " + ignoreDir:                                        ctxLog,
			cmdPrefix + " " + rke2 + "/server/tls " + ignoreDir:                                           ctxTLS,
			cmdPrefix + " " + rke2 + "/server/tls/* " + ignoreDir:                                         ctxTLS,
		},
	},
	{
		// Works partially, has a bug related and some different outputs
		distroName: "k3s_centos7",
		cmdCtx: cmdCtx{
			// TODO: issue related to UnitFile  https://github.com/k3s-io/k3s/issues/8317
			// cmdPrefix + " " + systemD + "/k3s*":                      ctxUnitFile,
			cmdPrefix + " " + "/usr/lib/systemd/system/k3s*":         ctxUnitFile,
			cmdPrefix + " " + "/usr/local/lib/systemd/system/k3s*":   ctxUnitFile,
			cmdPrefix + " " + "/usr/s?bin/k3s":                       ctxExec,
			cmdPrefix + " " + "/usr/local/s?bin/k3s":                 ctxExec,
			cmdPrefix + " " + "/var/lib/cni " + ignoreDir:            ctxVarLib,
			cmdPrefix + " " + "/var/lib/cni/* " + ignoreDir:          ctxVarLib,
			cmdPrefix + " " + "/var/lib/kubelet/pods " + ignoreDir:   ctxFile,
			cmdPrefix + " " + "/var/lib/kubelet/pods/* " + ignoreDir: ctxFile,
			/* TODO: Here the expected output is "system_u:object_r:container_var_lib_t:s0"
			and is showing this "unconfined_u:object_r:container_var_lib_t:s0" (user part is not the expected)*/
			// cmdPrefix + " " + k3s + " " + ignoreDir:                                                          ctxVarLib,
			cmdPrefix + " " + k3s + "/* " + ignoreDir:                                                        ctxVarLib,
			cmdPrefix + " " + k3s + "/agent/containerd/*/snapshots " + ignoreDir + " " + grepFilter:          ctxShare,
			cmdPrefix + " " + k3s + "/agent/containerd/*/snapshots/* " + ignoreDir + " " + grepFilter:        ctxShare,
			cmdPrefix + " " + k3s + "/agent/containerd/*/snapshots/*/.* " + ignoreDir + " " + grepFilter:     ctxNone,
			cmdPrefix + " " + k3s + "/agent/containerd/*/sandboxes " + ignoreDir + " " + grepFilter:          ctxShare,
			cmdPrefix + " " + k3s + "/agent/containerd/*/sandboxes/* " + ignoreDir + " " + grepFilter:        ctxShare,
			cmdPrefix + " " + k3s + "/data " + ignoreDir:                                                     ctxData,
			cmdPrefix + " " + k3s + "/data/* " + ignoreDir:                                                   ctxData,
			cmdPrefix + " " + k3s + "/data/.lock":                                                            ctxLock,
			cmdPrefix + " " + k3s + "/data/*/bin " + ignoreDir + " " + grepFilter:                            ctxRoot,
			cmdPrefix + " " + k3s + "/data/*/bin/* " + ignoreDir + " " + grepFilter:                          ctxRoot,
			cmdPrefix + " " + k3s + "/data/*/bin/.*links " + ignoreDir + " " + grepFilter:                    ctxData,
			cmdPrefix + " " + k3s + "/data/*/bin/.*sha256sums " + ignoreDir + " " + grepFilter:               ctxData,
			cmdPrefix + " " + k3s + "/data/*/bin/cni " + ignoreDir + " " + grepFilter:                        ctxExec,
			cmdPrefix + " " + k3s + "/data/*/bin/containerd " + ignoreDir + " " + grepFilter:                 ctxExec,
			cmdPrefix + " " + k3s + "/data/*/bin/containerd-shim " + ignoreDir + " " + grepFilter:            ctxExec,
			cmdPrefix + " " + k3s + "/data/*/bin/containerd-shim-runc-v[12] " + ignoreDir + " " + grepFilter: ctxExec,
			cmdPrefix + " " + k3s + "/data/*/bin/runc " + ignoreDir + " " + grepFilter:                       ctxExec,
			cmdPrefix + " " + k3s + "/data/*/etc " + ignoreDir + " " + grepFilter:                            ctxConfig,
			cmdPrefix + " " + k3s + "/data/*/etc/* " + ignoreDir + " " + grepFilter:                          ctxConfig,
			cmdPrefix + " " + k3s + "/storage " + ignoreDir:                                                  ctxFile,
			cmdPrefix + " " + k3s + "/storage/* " + ignoreDir:                                                ctxFile,
			cmdPrefix + " " + "/var/log/containers " + ignoreDir:                                             ctxLog,
			cmdPrefix + " " + "/var/log/containers/* " + ignoreDir:                                           ctxLog,
			cmdPrefix + " " + "/var/log/pods " + ignoreDir:                                                   ctxLog,
			cmdPrefix + " " + "/var/log/pods/* " + ignoreDir:                                                 ctxLog,
			cmdPrefix + " " + "/var/run/flannel " + ignoreDir:                                                ctxRunTmpfs,
			cmdPrefix + " " + "/var/run/flannel/* " + ignoreDir:                                              ctxRunTmpfs,
			cmdPrefix + " " + "/var/run/k3s " + ignoreDir:                                                    ctxRunTmpfs,
			cmdPrefix + " " + "/var/run/k3s/* " + ignoreDir:                                                  ctxRunTmpfs,
			cmdPrefix + " " + "/var/run/k3s/containerd/*/sandboxes/*/shm " + ignoreDir + " " + grepFilter:    ctxTmpfs,
			cmdPrefix + " " + "/var/run/k3s/containerd/*/sandboxes/*/shm/* " + ignoreDir + " " + grepFilter:  ctxTmpfs,
		},
	},
	{
		distroName: "k3s_centos8",
		cmdCtx: cmdCtx{
			// TODO: issue related to UnitFile  https://github.com/k3s-io/k3s/issues/8317
			// cmdPrefix + " " + systemD + "/k3s*":                                                          ctxUnitFile,
			cmdPrefix + " " + "/usr/lib/systemd/system/k3s*":       ctxUnitFile,
			cmdPrefix + " " + "/usr/local/lib/systemd/system/k3s*": ctxUnitFile,
			cmdPrefix + " " + "/usr/s?bin/k3s":                     ctxExec,
			cmdPrefix + " " + "/usr/local/s?bin/k3s":               ctxExec,
			/* TODO: Expected context "system_u:object_r:container_var_lib_t:s0" and is showing "unconfined_u:object_r:container_var_lib_t:s0" */
			// cmdPrefix + " " + k3s + " " + ignoreDir:                                                      ctxVarLib,
			// cmdPrefix + " " + k3s + "/* " + ignoreDir:                                                    ctxVarLib,
			cmdPrefix + " " + k3s + "/agent/containerd/*/snapshots " + ignoreDir + " " + grepFilter:      ctxFile,
			cmdPrefix + " " + k3s + "/agent/containerd/*/snapshots/* " + ignoreDir + " " + grepFilter:    ctxFile,
			cmdPrefix + " " + k3s + "/agent/containerd/*/snapshots/*/.* " + ignoreDir + " " + grepFilter: ctxNone,
			cmdPrefix + " " + k3s + "/agent/containerd/*/sandboxes " + ignoreDir + " " + grepFilter:      ctxRoFile,
			cmdPrefix + " " + k3s + "/agent/containerd/*/sandboxes/* " + ignoreDir + " " + grepFilter:    ctxRoFile,

			/* TODO: Expected context "system_u:object_r:k3s_data_t:s0" and is showing "unconfined_u:object_r:k3s_lock_t:s0"*/
			// cmdPrefix + " " + k3s + "/data " + ignoreDir:   ctxData,
			// cmdPrefix + " " + k3s + "/data/* " + ignoreDir: ctxData,

			/* TODO: Expected context is "system_u:object_r:k3s_lock_t:s0" and is showing "unconfined_u:object_r:k3s_lock_t:s0" */
			// cmdPrefix + " " + k3s + "/data/.lock":                                 ctxLock,

			/* TODO: For these directories output shows "unconfined_u:object_r:k3s_root_t:s0"	and the expected one is "system_u:object_r:k3s_root_t:s0"*/
			// cmdPrefix + " " + k3s + "/data/*/bin " + ignoreDir + " " + grepFilter: ctxRoot,
			// cmdPrefix + " " + k3s + "/data/*/bin/* " + ignoreDir + " " + grepFilter:                          ctxRoot,

			cmdPrefix + " " + k3s + "/data/*/bin/.*links " + ignoreDir + " " + grepFilter:                    ctxData,
			cmdPrefix + " " + k3s + "/data/*/bin/.*sha256sums " + ignoreDir + " " + grepFilter:               ctxData,
			cmdPrefix + " " + k3s + "/data/*/bin/cni " + ignoreDir + " " + grepFilter:                        ctxExec,
			cmdPrefix + " " + k3s + "/data/*/bin/containerd " + ignoreDir + " " + grepFilter:                 ctxExec,
			cmdPrefix + " " + k3s + "/data/*/bin/containerd-shim " + ignoreDir + " " + grepFilter:            ctxExec,
			cmdPrefix + " " + k3s + "/data/*/bin/containerd-shim-runc-v[12] " + ignoreDir + " " + grepFilter: ctxExec,
			cmdPrefix + " " + k3s + "/data/*/bin/runc " + ignoreDir + " " + grepFilter:                       ctxExec,
			cmdPrefix + " " + k3s + "/data/*/etc " + ignoreDir + " " + grepFilter + " | grep -v 'total 0'":   ctxConfig,
			cmdPrefix + " " + k3s + "/data/*/etc/* " + ignoreDir + " " + grepFilter + " | grep -v 'total 0'": ctxConfig,
			cmdPrefix + " " + k3s + "/storage " + ignoreDir:                                                  ctxFile,
			cmdPrefix + " " + k3s + "/storage/* " + ignoreDir:                                                ctxFile,
			cmdPrefix + " " + "/var/run/k3s " + ignoreDir:                                                    ctxRunTmpfs,
			cmdPrefix + " " + "/var/run/k3s/* " + ignoreDir:                                                  ctxRunTmpfs,
			cmdPrefix + " " + "/var/run/k3s/containerd/*/sandboxes/*/shm " + ignoreDir + " " + grepFilter:    ctxTmpfs,
			cmdPrefix + " " + "/var/run/k3s/containerd/*/sandboxes/*/shm/* " + ignoreDir + " " + grepFilter:  ctxTmpfs,
		},
	},
	{
		distroName: "k3s_centos9",
		cmdCtx: cmdCtx{
			// TODO: issue related to UnitFile  https://github.com/k3s-io/k3s/issues/8317
			// cmdPrefix + " " + systemD + "/k3s*":                                                          ctxUnitFile,
			cmdPrefix + " " + "/usr/lib/systemd/system/k3s*":       ctxUnitFile,
			cmdPrefix + " " + "/usr/local/lib/systemd/system/k3s*": ctxUnitFile,
			cmdPrefix + " " + "/usr/s?bin/k3s":                     ctxExec,
			cmdPrefix + " " + "/usr/local/s?bin/k3s":               ctxExec,
			// TODO: Output: unconfined_u Expected: system_u
			// cmdPrefix + " " + k3s + " " + ignoreDir:                                                      ctxVarLib,
			// cmdPrefix + " " + k3s + "/* " + ignoreDir:                                                    ctxVarLib,
			cmdPrefix + " " + k3s + "/agent/containerd/*/snapshots " + ignoreDir + " " + grepFilter:      ctxFile,
			cmdPrefix + " " + k3s + "/agent/containerd/*/snapshots/* " + ignoreDir + " " + grepFilter:    ctxFile,
			cmdPrefix + " " + k3s + "/agent/containerd/*/snapshots/*/.* " + ignoreDir + " " + grepFilter: ctxNone,
			cmdPrefix + " " + k3s + "/agent/containerd/*/sandboxes " + ignoreDir + " " + grepFilter:      ctxRoFile,
			cmdPrefix + " " + k3s + "/agent/containerd/*/sandboxes/* " + ignoreDir + " " + grepFilter:    ctxRoFile,
			/* TODO: Expected "system_u:object_r:k3s_data_t:s0" and is showing "unconfined_u:object_r:k3s_data_t:s0" */
			// cmdPrefix + " " + k3s + "/data " + ignoreDir:                                                 ctxData,
			// cmdPrefix + " " + k3s + "/data/* " + ignoreDir:                                               ctxData,

			/* TODO: Expected "system_u:object_r:k3s_lock_t:s0 " and is showing "unconfined_u:object_r:k3s_lock_t:s0"*/
			// cmdPrefix + " " + k3s + "/data/.lock":                                                            ctxLock,

			/* TODO: Expected "system_u:object_r:k3s_root_t:s0 " and is showing "unconfined_u:object_r:k3s_root_t:s0" */
			// cmdPrefix + " " + k3s + "/data/*/bin " + ignoreDir + " " + grepFilter:                            ctxRoot,
			// cmdPrefix + " " + k3s + "/data/*/bin/* " + ignoreDir + " " + grepFilter:                          ctxRoot,

			cmdPrefix + " " + k3s + "/data/*/bin/.*links " + ignoreDir + " " + grepFilter:                    ctxData,
			cmdPrefix + " " + k3s + "/data/*/bin/.*sha256sums " + ignoreDir + " " + grepFilter:               ctxData,
			cmdPrefix + " " + k3s + "/data/*/bin/cni " + ignoreDir + " " + grepFilter:                        ctxExec,
			cmdPrefix + " " + k3s + "/data/*/bin/containerd " + ignoreDir + " " + grepFilter:                 ctxExec,
			cmdPrefix + " " + k3s + "/data/*/bin/containerd-shim " + ignoreDir + " " + grepFilter:            ctxExec,
			cmdPrefix + " " + k3s + "/data/*/bin/containerd-shim-runc-v[12] " + ignoreDir + " " + grepFilter: ctxExec,
			cmdPrefix + " " + k3s + "/data/*/bin/runc " + ignoreDir + " " + grepFilter:                       ctxExec,
			cmdPrefix + " " + k3s + "/data/*/etc " + ignoreDir + " " + grepFilter + " | grep -v 'total 0'":   ctxConfig,
			cmdPrefix + " " + k3s + "/data/*/etc/* " + ignoreDir + " " + grepFilter + " | grep -v 'total 0'": ctxConfig,
			cmdPrefix + " " + k3s + "/storage " + ignoreDir:                                                  ctxFile,
			cmdPrefix + " " + k3s + "/storage/* " + ignoreDir:                                                ctxFile,
			cmdPrefix + " " + "/var/run/k3s " + ignoreDir:                                                    ctxRunTmpfs,
			cmdPrefix + " " + "/var/run/k3s/* " + ignoreDir:                                                  ctxRunTmpfs,
			cmdPrefix + " " + "/var/run/k3s/containerd/*/sandboxes/*/shm " + ignoreDir + " " + grepFilter:    ctxTmpfs,
			cmdPrefix + " " + "/var/run/k3s/containerd/*/sandboxes/*/shm/* " + ignoreDir + " " + grepFilter:  ctxTmpfs,
		},
	},
	{
		// TODO: We are not able to execute this because our framework does not support the reboot part for this OS.
		distroName: "k3s_coreos",
		cmdCtx: cmdCtx{
			cmdPrefix + " " + systemD + "/k3s*":                                                              ctxUnitFile,
			cmdPrefix + " " + "/usr/lib/systemd/system/k3s*":                                                 ctxUnitFile,
			cmdPrefix + " " + "/usr/local/lib/systemd/system/k3s*":                                           ctxUnitFile,
			cmdPrefix + " " + "/usr/s?bin/k3s":                                                               ctxExec,
			cmdPrefix + " " + "/usr/local/s?bin/k3s":                                                         ctxExec,
			cmdPrefix + " " + k3s + " " + ignoreDir:                                                          ctxVarLib,
			cmdPrefix + " " + k3s + "/* " + ignoreDir:                                                        ctxVarLib,
			cmdPrefix + " " + k3s + "/agent/containerd/*/snapshots " + ignoreDir + " " + grepFilter:          ctxFile,
			cmdPrefix + " " + k3s + "/agent/containerd/*/snapshots/* " + ignoreDir + " " + grepFilter:        ctxFile,
			cmdPrefix + " " + k3s + "/agent/containerd/*/snapshots/*/.* " + ignoreDir + " " + grepFilter:     ctxNone,
			cmdPrefix + " " + k3s + "/agent/containerd/*/sandboxes " + ignoreDir + " " + grepFilter:          ctxShare,
			cmdPrefix + " " + k3s + "/agent/containerd/*/sandboxes/* " + ignoreDir + " " + grepFilter:        ctxShare,
			cmdPrefix + " " + k3s + "/data " + ignoreDir:                                                     ctxData,
			cmdPrefix + " " + k3s + "/data/* " + ignoreDir:                                                   ctxData,
			cmdPrefix + " " + k3s + "/data/.lock":                                                            ctxLock,
			cmdPrefix + " " + k3s + "/data/*/bin " + ignoreDir + " " + grepFilter:                            ctxRoot,
			cmdPrefix + " " + k3s + "/data/*/bin/* " + ignoreDir + " " + grepFilter:                          ctxRoot,
			cmdPrefix + " " + k3s + "/data/*/bin/.*links " + ignoreDir + " " + grepFilter:                    ctxData,
			cmdPrefix + " " + k3s + "/data/*/bin/.*sha256sums " + ignoreDir + " " + grepFilter:               ctxData,
			cmdPrefix + " " + k3s + "/data/*/bin/cni " + ignoreDir + " " + grepFilter:                        ctxExec,
			cmdPrefix + " " + k3s + "/data/*/bin/containerd " + ignoreDir + " " + grepFilter:                 ctxExec,
			cmdPrefix + " " + k3s + "/data/*/bin/containerd-shim " + ignoreDir + " " + grepFilter:            ctxExec,
			cmdPrefix + " " + k3s + "/data/*/bin/containerd-shim-runc-v[12] " + ignoreDir + " " + grepFilter: ctxExec,
			cmdPrefix + " " + k3s + "/data/*/bin/runc " + ignoreDir + " " + grepFilter:                       ctxExec,
			cmdPrefix + " " + k3s + "/data/*/etc " + ignoreDir + " " + grepFilter:                            ctxConfig,
			cmdPrefix + " " + k3s + "/data/*/etc/* " + ignoreDir + " " + grepFilter:                          ctxConfig,
			cmdPrefix + " " + k3s + "/storage " + ignoreDir:                                                  ctxFile,
			cmdPrefix + " " + k3s + "/storage/* " + ignoreDir:                                                ctxFile,
			cmdPrefix + " " + "/var/run/k3s " + ignoreDir:                                                    ctxRunTmpfs,
			cmdPrefix + " " + "/var/run/k3s/* " + ignoreDir:                                                  ctxRunTmpfs,
			cmdPrefix + " " + "/var/run/k3s/containerd/*/sandboxes/*/shm " + ignoreDir + " " + grepFilter:    ctxTmpfs,
			cmdPrefix + " " + "/var/run/k3s/containerd/*/sandboxes/*/shm/* " + ignoreDir + " " + grepFilter:  ctxTmpfs,
		},
	},
	{
		// TODO: We are not able to execute this because our framework does not support the reboot part for this OS.
		distroName: "k3s_micro_os",
		cmdCtx: cmdCtx{
			cmdPrefix + " " + systemD + "/k3s*":                                                              ctxUnitFile,
			cmdPrefix + " " + "/usr/lib/systemd/system/k3s*":                                                 ctxUnitFile,
			cmdPrefix + " " + "/usr/local/lib/systemd/system/k3s*":                                           ctxUnitFile,
			cmdPrefix + " " + "/usr/s?bin/k3s":                                                               ctxExec,
			cmdPrefix + " " + "/usr/local/s?bin/k3s":                                                         ctxExec,
			cmdPrefix + " " + k3s + " " + ignoreDir:                                                          ctxVarLib,
			cmdPrefix + " " + k3s + "/* " + ignoreDir:                                                        ctxVarLib,
			cmdPrefix + " " + k3s + "/agent/containerd/*/snapshots " + ignoreDir + " " + grepFilter:          ctxFile,
			cmdPrefix + " " + k3s + "/agent/containerd/*/snapshots/* " + ignoreDir + " " + grepFilter:        ctxFile,
			cmdPrefix + " " + k3s + "/agent/containerd/*/snapshots/*/.* " + ignoreDir + " " + grepFilter:     ctxNone,
			cmdPrefix + " " + k3s + "/agent/containerd/*/sandboxes " + ignoreDir + " " + grepFilter:          ctxShare,
			cmdPrefix + " " + k3s + "/agent/containerd/*/sandboxes/* " + ignoreDir + " " + grepFilter:        ctxShare,
			cmdPrefix + " " + k3s + "/data " + ignoreDir:                                                     ctxData,
			cmdPrefix + " " + k3s + "/data/* " + ignoreDir:                                                   ctxData,
			cmdPrefix + " " + k3s + "/data/.lock":                                                            ctxLock,
			cmdPrefix + " " + k3s + "/data/*/bin " + ignoreDir + " " + grepFilter:                            ctxRoot,
			cmdPrefix + " " + k3s + "/data/*/bin/* " + ignoreDir + " " + grepFilter:                          ctxRoot,
			cmdPrefix + " " + k3s + "/data/*/bin/.*links " + ignoreDir + " " + grepFilter:                    ctxData,
			cmdPrefix + " " + k3s + "/data/*/bin/.*sha256sums " + ignoreDir + " " + grepFilter:               ctxData,
			cmdPrefix + " " + k3s + "/data/*/bin/cni " + ignoreDir + " " + grepFilter:                        ctxExec,
			cmdPrefix + " " + k3s + "/data/*/bin/containerd " + ignoreDir + " " + grepFilter:                 ctxExec,
			cmdPrefix + " " + k3s + "/data/*/bin/containerd-shim " + ignoreDir + " " + grepFilter:            ctxExec,
			cmdPrefix + " " + k3s + "/data/*/bin/containerd-shim-runc-v[12] " + ignoreDir + " " + grepFilter: ctxExec,
			cmdPrefix + " " + k3s + "/data/*/bin/runc " + ignoreDir + " " + grepFilter:                       ctxExec,
			cmdPrefix + " " + k3s + "/data/*/etc " + ignoreDir + " " + grepFilter:                            ctxConfig,
			cmdPrefix + " " + k3s + "/data/*/etc/* " + ignoreDir + " " + grepFilter:                          ctxConfig,
			cmdPrefix + " " + k3s + "/storage " + ignoreDir:                                                  ctxFile,
			cmdPrefix + " " + k3s + "/storage/* " + ignoreDir:                                                ctxFile,
			cmdPrefix + " " + "/var/run/k3s " + ignoreDir:                                                    ctxRunTmpfs,
			cmdPrefix + " " + "/var/run/k3s/* " + ignoreDir:                                                  ctxRunTmpfs,
			cmdPrefix + " " + "/var/run/k3s/containerd/*/sandboxes/*/shm " + ignoreDir + " " + grepFilter:    ctxTmpfs,
			cmdPrefix + " " + "/var/run/k3s/containerd/*/sandboxes/*/shm/* " + ignoreDir + " " + grepFilter:  ctxTmpfs,
		},
	},
	{
		// TODO: We are not able to execute this because our framework does not support the reboot part for this OS.
		distroName: "k3s_sle_micro",
		cmdCtx: cmdCtx{
			cmdPrefix + " " + systemD + "/k3s*":                                                              ctxUnitFile,
			cmdPrefix + " " + "/usr/lib/systemd/system/k3s*":                                                 ctxUnitFile,
			cmdPrefix + " " + "/usr/local/lib/systemd/system/k3s*":                                           ctxUnitFile,
			cmdPrefix + " " + "/usr/s?bin/k3s":                                                               ctxExec,
			cmdPrefix + " " + "/usr/local/s?bin/k3s":                                                         ctxExec,
			cmdPrefix + " " + k3s + " " + ignoreDir:                                                          ctxVarLib,
			cmdPrefix + " " + k3s + "/* " + ignoreDir:                                                        ctxVarLib,
			cmdPrefix + " " + k3s + "/agent/containerd/*/snapshots " + ignoreDir + " " + grepFilter:          ctxShare,
			cmdPrefix + " " + k3s + "/agent/containerd/*/snapshots/* " + ignoreDir + " " + grepFilter:        ctxShare,
			cmdPrefix + " " + k3s + "/agent/containerd/*/snapshots/*/.* " + ignoreDir + " " + grepFilter:     ctxNone,
			cmdPrefix + " " + k3s + "/agent/containerd/*/sandboxes " + ignoreDir + " " + grepFilter:          ctxShare,
			cmdPrefix + " " + k3s + "/agent/containerd/*/sandboxes/* " + ignoreDir + " " + grepFilter:        ctxShare,
			cmdPrefix + " " + k3s + "/data " + ignoreDir:                                                     ctxData,
			cmdPrefix + " " + k3s + "/data/* " + ignoreDir:                                                   ctxData,
			cmdPrefix + " " + k3s + "/data/.lock":                                                            ctxLock,
			cmdPrefix + " " + k3s + "/data/*/bin " + ignoreDir + " " + grepFilter:                            ctxRoot,
			cmdPrefix + " " + k3s + "/data/*/bin/* " + ignoreDir + " " + grepFilter:                          ctxRoot,
			cmdPrefix + " " + k3s + "/data/*/bin/.*links " + ignoreDir + " " + grepFilter:                    ctxData,
			cmdPrefix + " " + k3s + "/data/*/bin/.*sha256sums " + ignoreDir + " " + grepFilter:               ctxData,
			cmdPrefix + " " + k3s + "/data/*/bin/cni " + ignoreDir + " " + grepFilter:                        ctxExec,
			cmdPrefix + " " + k3s + "/data/*/bin/containerd " + ignoreDir + " " + grepFilter:                 ctxExec,
			cmdPrefix + " " + k3s + "/data/*/bin/containerd-shim " + ignoreDir + " " + grepFilter:            ctxExec,
			cmdPrefix + " " + k3s + "/data/*/bin/containerd-shim-runc-v[12] " + ignoreDir + " " + grepFilter: ctxExec,
			cmdPrefix + " " + k3s + "/data/*/bin/runc " + ignoreDir + " " + grepFilter:                       ctxExec,
			cmdPrefix + " " + k3s + "/data/*/etc " + ignoreDir + " " + grepFilter:                            ctxConfig,
			cmdPrefix + " " + k3s + "/data/*/etc/* " + ignoreDir + " " + grepFilter:                          ctxConfig,
			cmdPrefix + " " + k3s + "/storage " + ignoreDir:                                                  ctxFile,
			cmdPrefix + " " + k3s + "/storage/* " + ignoreDir:                                                ctxFile,
			cmdPrefix + " " + "/var/run/k3s " + ignoreDir:                                                    ctxRunTmpfs,
			cmdPrefix + " " + "/var/run/k3s/* " + ignoreDir:                                                  ctxRunTmpfs,
			cmdPrefix + " " + "/var/run/k3s/containerd/*/sandboxes/*/shm " + ignoreDir + " " + grepFilter:    ctxTmpfs,
			cmdPrefix + " " + "/var/run/k3s/containerd/*/sandboxes/*/shm/* " + ignoreDir + " " + grepFilter:  ctxTmpfs,
		},
	},
}<|MERGE_RESOLUTION|>--- conflicted
+++ resolved
@@ -171,26 +171,8 @@
 
 // TestUninstallPolicy Validate that un-installation will remove the rke2-selinux or k3s-selinux policy
 func TestUninstallPolicy() {
-<<<<<<< HEAD
-	product, err := shared.GetProduct()
-	// product, err := shared.GetProduct()
-	if err != nil {
-		log.Println(err)
-	}
-	cluster := factory.AddCluster(GinkgoT())
-	var serverUninstallCmd string
-	var agentUninstallCmd string
-	var serverCmd string
-
-	switch product {
-	case "k3s":
-		serverUninstallCmd = "k3s-uninstall.sh"
-		agentUninstallCmd = "k3s-agent-uninstall.sh"
-		serverCmd = "rpm -qa container-selinux k3s-selinux"
-=======
 	cluster, err := fetchCluster()
 	Expect(err).NotTo(HaveOccurred())
->>>>>>> 39c7c4fb
 
 	serverCmd := "rpm -qa container-selinux rke2-server rke2-selinux"
 	if cluster.Config.Product == "k3s" {
