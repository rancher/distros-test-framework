package testcase

import (
	"fmt"
	"strings"

	"github.com/rancher/distros-test-framework/pkg/assert"
	"github.com/rancher/distros-test-framework/shared"

	. "github.com/onsi/gomega"
)

const statusCompleted = "Completed"

// TestPodStatus test the status of the pods in the cluster using 2 custom assert functions
func TestPodStatus(
	podAssertRestarts assert.PodAssertFunc,
	podAssertReady assert.PodAssertFunc,
	podAssertStatus assert.PodAssertFunc,
) {
	
	Eventually(func(g Gomega) {
		pods, err := shared.ParsePods(false)
		g.Expect(err).NotTo(HaveOccurred())

		for _, pod := range pods {
<<<<<<< HEAD
			processPodStatus(g, pod, podAssertRestarts, podAssertReady, podAssertStatus)
=======
			if strings.Contains(pod.Name, "helm-install") {
				g.Expect(pod.Status).Should(Equal(statusCompleted), pod.Name)
			} else if strings.Contains(pod.Name, "apply") &&
				strings.Contains(pod.NameSpace, "system-upgrade") {
				g.Expect(pod.Status).Should(SatisfyAny(
					ContainSubstring("Unknown"),
					ContainSubstring("Init:Error"),
					Equal(statusCompleted),
				), pod.Name)
			} else {
				g.Expect(pod.Status).Should(Equal(statusRunning), pod.Name)
				if podAssertRestarts != nil {
					podAssertRestarts(g, pod)
				}
				if podAssertReady != nil {
					podAssertReady(g, pod)
				}
				if podAssertStatus != nil {
					podAssertStatus(g, pod)
				}
			}
>>>>>>> bc0b193b
		}
	}, "900s", "10s").Should(Succeed())

	fmt.Println("\n\nCluster Pods:")
	_, err := shared.ParsePods(true)
	Expect(err).NotTo(HaveOccurred())
}

func processPodStatus(
	g Gomega,
	pod shared.Pod,
	podAssertRestarts, podAssertReady, podAssertStatus assert.PodAssertFunc,
) {
	if strings.Contains(pod.Name, "helm-install") {
		g.Expect(pod.Status).Should(Equal("Completed"), pod.Name)
	} else if strings.Contains(pod.Name, "apply") && strings.Contains(pod.NameSpace, "system-upgrade") {
		g.Expect(pod.Status).Should(SatisfyAny(
			ContainSubstring("Unknown"),
			ContainSubstring("Init:Error"),
			Equal("Completed"),
		), pod.Name)
	} else {
		g.Expect(pod.Status).Should(Equal(Running), pod.Name)
		if podAssertRestarts != nil {
			podAssertRestarts(g, pod)
		}
		if podAssertReady != nil {
			podAssertReady(g, pod)
		}
		if podAssertStatus != nil {
			podAssertStatus(g, pod)
		}
	}
}<|MERGE_RESOLUTION|>--- conflicted
+++ resolved
@@ -18,39 +18,15 @@
 	podAssertReady assert.PodAssertFunc,
 	podAssertStatus assert.PodAssertFunc,
 ) {
-	
+
 	Eventually(func(g Gomega) {
 		pods, err := shared.ParsePods(false)
 		g.Expect(err).NotTo(HaveOccurred())
 
 		for _, pod := range pods {
-<<<<<<< HEAD
 			processPodStatus(g, pod, podAssertRestarts, podAssertReady, podAssertStatus)
-=======
-			if strings.Contains(pod.Name, "helm-install") {
-				g.Expect(pod.Status).Should(Equal(statusCompleted), pod.Name)
-			} else if strings.Contains(pod.Name, "apply") &&
-				strings.Contains(pod.NameSpace, "system-upgrade") {
-				g.Expect(pod.Status).Should(SatisfyAny(
-					ContainSubstring("Unknown"),
-					ContainSubstring("Init:Error"),
-					Equal(statusCompleted),
-				), pod.Name)
-			} else {
-				g.Expect(pod.Status).Should(Equal(statusRunning), pod.Name)
-				if podAssertRestarts != nil {
-					podAssertRestarts(g, pod)
-				}
-				if podAssertReady != nil {
-					podAssertReady(g, pod)
-				}
-				if podAssertStatus != nil {
-					podAssertStatus(g, pod)
-				}
-			}
->>>>>>> bc0b193b
 		}
-	}, "900s", "10s").Should(Succeed())
+	}, "900s", "5s").Should(Succeed())
 
 	fmt.Println("\n\nCluster Pods:")
 	_, err := shared.ParsePods(true)
@@ -63,15 +39,15 @@
 	podAssertRestarts, podAssertReady, podAssertStatus assert.PodAssertFunc,
 ) {
 	if strings.Contains(pod.Name, "helm-install") {
-		g.Expect(pod.Status).Should(Equal("Completed"), pod.Name)
+		g.Expect(pod.Status).Should(Equal(statusCompleted), pod.Name)
 	} else if strings.Contains(pod.Name, "apply") && strings.Contains(pod.NameSpace, "system-upgrade") {
 		g.Expect(pod.Status).Should(SatisfyAny(
 			ContainSubstring("Unknown"),
 			ContainSubstring("Init:Error"),
-			Equal("Completed"),
+			Equal(statusCompleted),
 		), pod.Name)
 	} else {
-		g.Expect(pod.Status).Should(Equal(Running), pod.Name)
+		g.Expect(pod.Status).Should(Equal(statusRunning), pod.Name)
 		if podAssertRestarts != nil {
 			podAssertRestarts(g, pod)
 		}
