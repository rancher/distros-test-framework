package testcase

import (
	"strings"

	"github.com/rancher/distros-test-framework/factory"
	"github.com/rancher/distros-test-framework/pkg/assert"
	"github.com/rancher/distros-test-framework/shared"

	. "github.com/onsi/gomega"
)

const statusCompleted = "Completed"

var (
	ciliumPodsRunning    = 0
	ciliumPodsNotRunning = 0
)

// TestPodStatus test the status of the pods in the cluster using custom assert functions.
func TestPodStatus(
	cluster *factory.Cluster,
	podAssertRestarts,
	podAssertReady assert.PodAssertFunc,
) {
	Eventually(func(g Gomega) {
		pods, err := shared.GetPods(false)
		g.Expect(err).NotTo(HaveOccurred())
		g.Expect(pods).NotTo(BeEmpty())

		for i := range pods {
			processPodStatus(cluster, g, &pods[i], podAssertRestarts, podAssertReady)
		}
	}, "2500s", "10s").Should(Succeed(), "failed to process pods status")

	_, err := shared.GetPods(true)
	Expect(err).NotTo(HaveOccurred())
}

func processPodStatus(
	cluster *factory.Cluster,
	g Gomega,
	pod *shared.Pod,
	podAssertRestarts, podAssertReady assert.PodAssertFunc,
) {
	var ciliumPod bool

<<<<<<< HEAD
	switch {
	case strings.Contains(pod.Name, "helm-install"):
		g.Expect(pod.Status).Should(Equal(statusCompleted), pod.Name)

	case strings.Contains(pod.Name, "apply") && strings.Contains(pod.NameSpace, "system-upgrade"):
=======
	// process Helm install status that should be completed.
	if strings.Contains(pod.Name, "helm-install") || strings.Contains(pod.Name, "helm-operation") ||
		strings.Contains(pod.Name, "helm-delete") {
		g.Expect(pod.Status).Should(Equal(statusCompleted), pod.Name)
		// process system-upgrade apply status thats should be completed or errors bellow.
	} else if strings.Contains(pod.Name, "apply") && strings.Contains(pod.NameSpace, "system-upgrade") {
>>>>>>> 8ca0d8e8
		g.Expect(pod.Status).Should(SatisfyAny(
			ContainSubstring("Unknown"),
			ContainSubstring("Init:Error"),
			Equal(statusCompleted),
		), pod.Name)

	case strings.Contains(pod.Name, "cilium-operator") && cluster.Config.Product == "rke2" &&
		cluster.NumServers == 1 && cluster.NumAgents == 0:
		processCiliumStatus(pod)
		ciliumPod = true

	default:
		g.Expect(pod.Status).Should(Equal(statusRunning), pod.Name)

		if podAssertRestarts != nil {
			podAssertRestarts(g, *pod)
		}
		if podAssertReady != nil {
			podAssertReady(g, *pod)
		}
	}

	// at least one cilium pod should be running.
	if ciliumPod {
		switch {
		case ciliumPodsRunning == 0 && ciliumPodsNotRunning == 1:
			shared.LogLevel("warn", "no cilium pods running yet.")
		case ciliumPodsRunning == 0 && ciliumPodsNotRunning > 1:
			shared.LogLevel("error", "no cilium pods running, only pending: Name:%s,Status:%s", pod.Name, pod.Status)
			return
		default:
			Expect(ciliumPodsRunning).To(BeNumerically(">=", 1), "no cilium pods running",
				pod.Name, pod.Status)
		}
	}
}

func processCiliumStatus(pod *shared.Pod) {
	if strings.Contains(pod.Status, "Pending") {
		Expect(pod.Ready).To(Equal("0/1"), pod.Name, pod.Status)
		ciliumPodsNotRunning++
	} else if strings.Contains(pod.Status, statusRunning) {
		Expect(pod.Ready).To(Equal("1/1"), pod.Name, pod.Status)
		ciliumPodsRunning++
	}
}<|MERGE_RESOLUTION|>--- conflicted
+++ resolved
@@ -45,20 +45,13 @@
 ) {
 	var ciliumPod bool
 
-<<<<<<< HEAD
 	switch {
-	case strings.Contains(pod.Name, "helm-install"):
+	case strings.Contains(pod.Name, "helm-install") ||
+		strings.Contains(pod.Name, "helm-delete") ||
+		strings.Contains(pod.Name, "helm-operation"):
 		g.Expect(pod.Status).Should(Equal(statusCompleted), pod.Name)
 
 	case strings.Contains(pod.Name, "apply") && strings.Contains(pod.NameSpace, "system-upgrade"):
-=======
-	// process Helm install status that should be completed.
-	if strings.Contains(pod.Name, "helm-install") || strings.Contains(pod.Name, "helm-operation") ||
-		strings.Contains(pod.Name, "helm-delete") {
-		g.Expect(pod.Status).Should(Equal(statusCompleted), pod.Name)
-		// process system-upgrade apply status thats should be completed or errors bellow.
-	} else if strings.Contains(pod.Name, "apply") && strings.Contains(pod.NameSpace, "system-upgrade") {
->>>>>>> 8ca0d8e8
 		g.Expect(pod.Status).Should(SatisfyAny(
 			ContainSubstring("Unknown"),
 			ContainSubstring("Init:Error"),
