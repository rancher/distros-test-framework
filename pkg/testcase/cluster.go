package testcase

import (
	"fmt"
	"strings"

	"github.com/rancher/distros-test-framework/factory"
	"github.com/rancher/distros-test-framework/shared"

	. "github.com/onsi/ginkgo/v2"
	. "github.com/onsi/gomega"
)

func TestBuildCluster(g GinkgoTInterface) {
<<<<<<< HEAD
	cluster := factory.AddCluster(g)
=======
	var err error

	cluster := factory.GetCluster(g)
>>>>>>> bc0b193b
	Expect(cluster.Status).To(Equal("cluster created"))
	Expect(shared.KubeConfigFile).ShouldNot(BeEmpty())
	Expect(cluster.ServerIPs).ShouldNot(BeEmpty())

<<<<<<< HEAD
	if strings.Contains(cluster.Config.DatastoreType, "etcd") {
		fmt.Println("Backend:", cluster.Config.DatastoreType)
	} else {
		fmt.Println("Backend:", cluster.Config.ExternalDb)
	}

	if cluster.Config.ExternalDb != "" && cluster.Config.DatastoreType == "" {
		for i := 0; i > len(cluster.ServerIPs); i++ {
			cmd := "grep \"datastore-endpoint\" /etc/systemd/system/k3s.service"
			res, err := shared.RunCommandOnNode(cmd, cluster.ServerIPs[0])
			Expect(err).NotTo(HaveOccurred())
			Expect(res).Should(ContainSubstring(cluster.Config.RenderedTemplate))
=======
	if cluster.ProductType == "k3s" {
		if strings.Contains(cluster.ClusterType, "etcd") {
			fmt.Println("Backend:", cluster.ClusterType)
		} else {
			fmt.Println("Backend:", cluster.ExternalDb)
		}
	
		if cluster.ExternalDb != "" && cluster.ClusterType == "" {
			for i := 0; i > len(cluster.ServerIPs); i++ {
				cmd := "grep \"datastore-endpoint\" /etc/systemd/system/k3s.service"
				res, err := shared.RunCommandOnNode(cmd, cluster.ServerIPs[0])
				Expect(err).NotTo(HaveOccurred())
				Expect(res).Should(ContainSubstring(cluster.RenderedTemplate))
			}
>>>>>>> bc0b193b
		}
	}

	fmt.Println("\nKUBECONFIG:\n")
	err = shared.PrintFileContents(shared.KubeConfigFile)
	Expect(err).NotTo(HaveOccurred(), err)

	fmt.Println("BASE64 ENCODED KUBECONFIG:\n")
	err = shared.PrintBase64Encoded(shared.KubeConfigFile)
	Expect(err).NotTo(HaveOccurred(), err)

	fmt.Println("\nServer Node IPS:", cluster.ServerIPs)

	checkAndPrintAgentNodeIPs(cluster.NumAgents, cluster.AgentIPs, false)

	if cluster.ProductType == "rke2" {
		checkAndPrintAgentNodeIPs(cluster.NumWinAgents, cluster.WinAgentIPs, true)
	}	
}

// TestSonobuoyMixedOS runs sonobuoy tests for mixed os cluster (linux + windows) node
func TestSonobuoyMixedOS(version string, delete bool) {
	err := shared.SonobuoyMixedOS("install", version)
	Expect(err).NotTo(HaveOccurred(), err)

	cmd := "sonobuoy run --kubeconfig=" + shared.KubeConfigFile +
		" --plugin my-sonobuoy-plugins/mixed-workload-e2e/mixed-workload-e2e.yaml" + 
		" --aggregator-node-selector kubernetes.io/os:linux --wait"
	res, err := shared.RunCommandHost(cmd)
	Expect(err).NotTo(HaveOccurred(), "failed output: " + res)

	cmd = fmt.Sprintf("sonobuoy retrieve --kubeconfig=%s",shared.KubeConfigFile)
	testResultTar, err := shared.RunCommandHost(cmd)
	Expect(err).NotTo(HaveOccurred(), "failed cmd: "+ cmd)

	cmd = fmt.Sprintf("sonobuoy results %s",testResultTar)
	res, err = shared.RunCommandHost(cmd)
	Expect(err).NotTo(HaveOccurred(), "failed cmd: "+ cmd)
	Expect(res).Should(ContainSubstring("Plugin: mixed-workload-e2e\nStatus: passed\n"))

	if delete {
		cmd = fmt.Sprintf("sonobuoy delete --all --wait --kubeconfig=%s", shared.KubeConfigFile)
		res, err = shared.RunCommandHost(cmd)
		Expect(err).NotTo(HaveOccurred(), "failed cmd: "+ cmd)
		err := shared.SonobuoyMixedOS("delete", version)
		if err != nil {
			GinkgoT().Errorf("error: %v", err)
			return
		}
	}
}

// checkAndPrintAgentNodeIPs Prints out the Agent node IPs
// agentNum		int			Number of agent nodes
// agentIPs		[]string	IP list of agent nodes 
// isWindows 	bool 		Check for Windows enablement
func checkAndPrintAgentNodeIPs(agentNum int, agentIPs []string, isWindows bool) {
	info := "Agent Node IPS:"

	if isWindows {
		info = "Windows " + info
	}

	if agentNum > 0 {
		Expect(agentIPs).ShouldNot(BeEmpty())
		fmt.Println(info, agentIPs)
	} else {
		Expect(agentIPs).Should(BeEmpty())
	}
}<|MERGE_RESOLUTION|>--- conflicted
+++ resolved
@@ -12,51 +12,28 @@
 )
 
 func TestBuildCluster(g GinkgoTInterface) {
-<<<<<<< HEAD
 	cluster := factory.AddCluster(g)
-=======
-	var err error
-
-	cluster := factory.GetCluster(g)
->>>>>>> bc0b193b
 	Expect(cluster.Status).To(Equal("cluster created"))
 	Expect(shared.KubeConfigFile).ShouldNot(BeEmpty())
 	Expect(cluster.ServerIPs).ShouldNot(BeEmpty())
 
-<<<<<<< HEAD
-	if strings.Contains(cluster.Config.DatastoreType, "etcd") {
-		fmt.Println("Backend:", cluster.Config.DatastoreType)
+	if strings.Contains(cluster.Config.DataStore, "etcd") {
+		fmt.Println("Backend:", cluster.Config.DataStore)
 	} else {
 		fmt.Println("Backend:", cluster.Config.ExternalDb)
 	}
 
-	if cluster.Config.ExternalDb != "" && cluster.Config.DatastoreType == "" {
+	if cluster.Config.ExternalDb != "" && cluster.Config.DataStore == "" {
 		for i := 0; i > len(cluster.ServerIPs); i++ {
 			cmd := "grep \"datastore-endpoint\" /etc/systemd/system/k3s.service"
 			res, err := shared.RunCommandOnNode(cmd, cluster.ServerIPs[0])
 			Expect(err).NotTo(HaveOccurred())
 			Expect(res).Should(ContainSubstring(cluster.Config.RenderedTemplate))
-=======
-	if cluster.ProductType == "k3s" {
-		if strings.Contains(cluster.ClusterType, "etcd") {
-			fmt.Println("Backend:", cluster.ClusterType)
-		} else {
-			fmt.Println("Backend:", cluster.ExternalDb)
-		}
-	
-		if cluster.ExternalDb != "" && cluster.ClusterType == "" {
-			for i := 0; i > len(cluster.ServerIPs); i++ {
-				cmd := "grep \"datastore-endpoint\" /etc/systemd/system/k3s.service"
-				res, err := shared.RunCommandOnNode(cmd, cluster.ServerIPs[0])
-				Expect(err).NotTo(HaveOccurred())
-				Expect(res).Should(ContainSubstring(cluster.RenderedTemplate))
-			}
->>>>>>> bc0b193b
 		}
 	}
 
 	fmt.Println("\nKUBECONFIG:\n")
-	err = shared.PrintFileContents(shared.KubeConfigFile)
+	err := shared.PrintFileContents(shared.KubeConfigFile)
 	Expect(err).NotTo(HaveOccurred(), err)
 
 	fmt.Println("BASE64 ENCODED KUBECONFIG:\n")
@@ -67,36 +44,36 @@
 
 	checkAndPrintAgentNodeIPs(cluster.NumAgents, cluster.AgentIPs, false)
 
-	if cluster.ProductType == "rke2" {
+	if cluster.Config.Product == "rke2" {
 		checkAndPrintAgentNodeIPs(cluster.NumWinAgents, cluster.WinAgentIPs, true)
-	}	
+	}
 }
 
 // TestSonobuoyMixedOS runs sonobuoy tests for mixed os cluster (linux + windows) node
 func TestSonobuoyMixedOS(version string, delete bool) {
 	err := shared.SonobuoyMixedOS("install", version)
-	Expect(err).NotTo(HaveOccurred(), err)
+	Expect(err).NotTo(HaveOccurred())
 
 	cmd := "sonobuoy run --kubeconfig=" + shared.KubeConfigFile +
-		" --plugin my-sonobuoy-plugins/mixed-workload-e2e/mixed-workload-e2e.yaml" + 
+		" --plugin my-sonobuoy-plugins/mixed-workload-e2e/mixed-workload-e2e.yaml" +
 		" --aggregator-node-selector kubernetes.io/os:linux --wait"
 	res, err := shared.RunCommandHost(cmd)
-	Expect(err).NotTo(HaveOccurred(), "failed output: " + res)
+	Expect(err).NotTo(HaveOccurred(), "failed output: "+res)
 
-	cmd = fmt.Sprintf("sonobuoy retrieve --kubeconfig=%s",shared.KubeConfigFile)
+	cmd = fmt.Sprintf("sonobuoy retrieve --kubeconfig=%s", shared.KubeConfigFile)
 	testResultTar, err := shared.RunCommandHost(cmd)
-	Expect(err).NotTo(HaveOccurred(), "failed cmd: "+ cmd)
+	Expect(err).NotTo(HaveOccurred(), "failed cmd: "+cmd)
 
-	cmd = fmt.Sprintf("sonobuoy results %s",testResultTar)
+	cmd = fmt.Sprintf("sonobuoy results %s", testResultTar)
 	res, err = shared.RunCommandHost(cmd)
-	Expect(err).NotTo(HaveOccurred(), "failed cmd: "+ cmd)
+	Expect(err).NotTo(HaveOccurred(), "failed cmd: "+cmd)
 	Expect(res).Should(ContainSubstring("Plugin: mixed-workload-e2e\nStatus: passed\n"))
 
 	if delete {
 		cmd = fmt.Sprintf("sonobuoy delete --all --wait --kubeconfig=%s", shared.KubeConfigFile)
-		res, err = shared.RunCommandHost(cmd)
-		Expect(err).NotTo(HaveOccurred(), "failed cmd: "+ cmd)
-		err := shared.SonobuoyMixedOS("delete", version)
+		_, err = shared.RunCommandHost(cmd)
+		Expect(err).NotTo(HaveOccurred(), "failed cmd: "+cmd)
+		err = shared.SonobuoyMixedOS("delete", version)
 		if err != nil {
 			GinkgoT().Errorf("error: %v", err)
 			return
@@ -106,7 +83,7 @@
 
 // checkAndPrintAgentNodeIPs Prints out the Agent node IPs
 // agentNum		int			Number of agent nodes
-// agentIPs		[]string	IP list of agent nodes 
+// agentIPs		[]string	IP list of agent nodes
 // isWindows 	bool 		Check for Windows enablement
 func checkAndPrintAgentNodeIPs(agentNum int, agentIPs []string, isWindows bool) {
 	info := "Agent Node IPS:"
