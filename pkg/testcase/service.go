package testcase

import (
	"github.com/rancher/distros-test-framework/pkg/assert"
	"github.com/rancher/distros-test-framework/shared"

	. "github.com/onsi/gomega"
)

func TestServiceClusterIp(deleteWorkload bool) {
	workloadErr := shared.ManageWorkload("apply", "clusterip.yaml")
	Expect(workloadErr).NotTo(HaveOccurred(), "Cluster IP manifest not deployed")

	getClusterIP := "kubectl get pods -n test-clusterip -l k8s-app=nginx-app-clusterip " +
		"--field-selector=status.phase=Running --kubeconfig="
	err := assert.ValidateOnHost(getClusterIP+shared.KubeConfigFile, statusRunning)
	Expect(err).NotTo(HaveOccurred(), err)

	clusterip, port, _ := shared.FetchClusterIP("test-clusterip", "nginx-clusterip-svc")
	nodeExternalIP := shared.FetchNodeExternalIP()
	for _, ip := range nodeExternalIP {
		err = assert.ValidateOnNode(ip, "curl -sL --insecure http://"+clusterip+
			":"+port+"/name.html", "test-clusterip")
		Expect(err).NotTo(HaveOccurred(), err)
	}

	if deleteWorkload {
		workloadErr = shared.ManageWorkload("delete", "clusterip.yaml")
		Expect(workloadErr).NotTo(HaveOccurred(), "Cluster IP manifest not deleted")
	}
}

func TestServiceNodePort(deleteWorkload bool) {
	workloadErr := shared.ManageWorkload("apply", "nodeport.yaml")
	Expect(workloadErr).NotTo(HaveOccurred(), "NodePort manifest not deployed")

	nodeExternalIP := shared.FetchNodeExternalIP()
	nodeport, err := shared.FetchServiceNodePort("test-nodeport", "nginx-nodeport-svc")
	Expect(err).NotTo(HaveOccurred(), err)

	getNodeport := "kubectl get pods -n test-nodeport -l k8s-app=nginx-app-nodeport " +
		"--field-selector=status.phase=Running --kubeconfig="
	for _, ip := range nodeExternalIP {
		err = assert.ValidateOnHost(
			getNodeport+shared.KubeConfigFile,
			statusRunning,
		)
		Expect(err).NotTo(HaveOccurred(), err)

		err = assert.CheckComponentCmdNode(
<<<<<<< HEAD
			"curl -sL --insecure http://"+ip+":"+nodeport+"/name.html",
=======
			"curl -sL --insecure http://"+""+ip+":"+nodeport+"/name.html",
>>>>>>> dbc0224c
			ip,
			"test-nodeport")
	}
	Expect(err).NotTo(HaveOccurred(), err)

	if deleteWorkload {
		workloadErr = shared.ManageWorkload("delete", "nodeport.yaml")
		Expect(workloadErr).NotTo(HaveOccurred(), "NodePort manifest not deleted")
	}
}

func TestServiceLoadBalancer(deleteWorkload bool) {
	workloadErr := shared.ManageWorkload("apply", "loadbalancer.yaml")
	Expect(workloadErr).NotTo(HaveOccurred(), "Loadbalancer manifest not deployed")

	getLoadbalancerSVC := "kubectl get service -n test-loadbalancer nginx-loadbalancer-svc" +
		" --output jsonpath={.spec.ports[0].port} --kubeconfig="
	port, err := shared.RunCommandHost(getLoadbalancerSVC + shared.KubeConfigFile)
	Expect(err).NotTo(HaveOccurred(), err)

	getAppLoadBalancer := "kubectl get pods -n test-loadbalancer  " +
		"--field-selector=status.phase=Running --kubeconfig="
	loadBalancer := "test-loadbalancer"
	nodeExternalIP := shared.FetchNodeExternalIP()
	for _, ip := range nodeExternalIP {
		err = assert.ValidateOnHost(
			getAppLoadBalancer+shared.KubeConfigFile,
			loadBalancer,
			"curl -sL --insecure http://"+ip+":"+port+"/name.html",
			loadBalancer,
		)
		Expect(err).NotTo(HaveOccurred(), err)
	}

	if deleteWorkload {
		workloadErr = shared.ManageWorkload("delete", "loadbalancer.yaml")
		Expect(workloadErr).NotTo(HaveOccurred(), "Loadbalancer manifest not deleted")
	}
}<|MERGE_RESOLUTION|>--- conflicted
+++ resolved
@@ -48,11 +48,7 @@
 		Expect(err).NotTo(HaveOccurred(), err)
 
 		err = assert.CheckComponentCmdNode(
-<<<<<<< HEAD
-			"curl -sL --insecure http://"+ip+":"+nodeport+"/name.html",
-=======
 			"curl -sL --insecure http://"+""+ip+":"+nodeport+"/name.html",
->>>>>>> dbc0224c
 			ip,
 			"test-nodeport")
 	}
