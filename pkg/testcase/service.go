package testcase

import (
	"github.com/rancher/distros-test-framework/pkg/assert"
	"github.com/rancher/distros-test-framework/shared"

	. "github.com/onsi/gomega"
)

func TestServiceClusterIp(deleteWorkload bool) {
	_, err := shared.ManageWorkload("apply", "clusterip.yaml")
	Expect(err).NotTo(HaveOccurred(), "Cluster IP manifest not deployed")

	getClusterIP := "kubectl get pods -n test-clusterip -l k8s-app=nginx-app-clusterip " +
		"--field-selector=status.phase=Running --kubeconfig="
	err = assert.ValidateOnHost(getClusterIP+shared.KubeConfigFile, statusRunning)
	Expect(err).NotTo(HaveOccurred(), err)

	clusterip, port, _ := shared.FetchClusterIP("test-clusterip", "nginx-clusterip-svc")
	nodeExternalIP := shared.FetchNodeExternalIP()
	for _, ip := range nodeExternalIP {
		err = assert.ValidateOnNode(ip, "curl -sL --insecure http://"+clusterip+
			":"+port+"/name.html", "test-clusterip")
		Expect(err).NotTo(HaveOccurred(), err)
	}

	if deleteWorkload {
		_, err := shared.ManageWorkload("delete", "clusterip.yaml")
		Expect(err).NotTo(HaveOccurred(), "Cluster IP manifest not deleted")
	}
}

func TestServiceNodePort(deleteWorkload bool) {
	_, err := shared.ManageWorkload("apply", "nodeport.yaml")
	Expect(err).NotTo(HaveOccurred(), "NodePort manifest not deployed")

	nodeExternalIP := shared.FetchNodeExternalIP()
	nodeport, err := shared.FetchServiceNodePort("test-nodeport", "nginx-nodeport-svc")
	Expect(err).NotTo(HaveOccurred(), err)

	getNodeport := "kubectl get pods -n test-nodeport -l k8s-app=nginx-app-nodeport " +
		"--field-selector=status.phase=Running --kubeconfig="
	for _, ip := range nodeExternalIP {
		err = assert.ValidateOnHost(
			getNodeport+shared.KubeConfigFile,
			statusRunning,
		)
		Expect(err).NotTo(HaveOccurred(), err)

		err = assert.CheckComponentCmdNode(
<<<<<<< HEAD
		    "curl -sL --insecure http://"+""+ip+":"+nodeport+"/name.html",
		    ip,
		    "test-nodeport")
=======
			"curl -sL --insecure http://"+ip+":"+nodeport+"/name.html",
			"test-nodeport",
			ip)
>>>>>>> 8f649041
	}
	Expect(err).NotTo(HaveOccurred(), err)

	if deleteWorkload {
		_, err := shared.ManageWorkload("delete", "nodeport.yaml")
		Expect(err).NotTo(HaveOccurred(), "NodePort manifest not deleted")
	}
}

func TestServiceLoadBalancer(deleteWorkload bool) {
	_, err := shared.ManageWorkload("apply", "loadbalancer.yaml")
	Expect(err).NotTo(HaveOccurred(), "Loadbalancer manifest not deployed")

	getLoadbalancerSVC := "kubectl get service -n test-loadbalancer nginx-loadbalancer-svc" +
		" --output jsonpath={.spec.ports[0].port} --kubeconfig="
	port, err := shared.RunCommandHost(getLoadbalancerSVC + shared.KubeConfigFile)
	Expect(err).NotTo(HaveOccurred(), err)

	getAppLoadBalancer := "kubectl get pods -n test-loadbalancer  " +
		"--field-selector=status.phase=Running --kubeconfig="
	loadBalancer := "test-loadbalancer"
	nodeExternalIP := shared.FetchNodeExternalIP()
	for _, ip := range nodeExternalIP {
		err = assert.ValidateOnHost(
			getAppLoadBalancer+shared.KubeConfigFile,
			loadBalancer,
			"curl -sL --insecure http://"+ip+":"+port+"/name.html",
			loadBalancer,
		)
		Expect(err).NotTo(HaveOccurred(), err)
	}

	if deleteWorkload {
		_, err := shared.ManageWorkload("delete", "loadbalancer.yaml")
		Expect(err).NotTo(HaveOccurred(), "Loadbalancer manifest not deleted")
	}
}<|MERGE_RESOLUTION|>--- conflicted
+++ resolved
@@ -48,15 +48,9 @@
 		Expect(err).NotTo(HaveOccurred(), err)
 
 		err = assert.CheckComponentCmdNode(
-<<<<<<< HEAD
-		    "curl -sL --insecure http://"+""+ip+":"+nodeport+"/name.html",
-		    ip,
-		    "test-nodeport")
-=======
-			"curl -sL --insecure http://"+ip+":"+nodeport+"/name.html",
-			"test-nodeport",
-			ip)
->>>>>>> 8f649041
+			"curl -sL --insecure http://"+""+ip+":"+nodeport+"/name.html",
+			ip,
+			"test-nodeport")
 	}
 	Expect(err).NotTo(HaveOccurred(), err)
 
