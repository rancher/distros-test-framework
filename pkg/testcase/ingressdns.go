package testcase

import (
	"github.com/rancher/distros-test-framework/pkg/assert"
	"github.com/rancher/distros-test-framework/shared"

	. "github.com/onsi/gomega"
)

const (
	statusRunning = "Running"
	nslookup      = "kubernetes.default.svc.cluster.local"
)

<<<<<<< HEAD
func TestIngress(deleteWorkload bool) {
	workloadErr := shared.ManageWorkload("apply", "ingress.yaml")
	Expect(workloadErr).NotTo(HaveOccurred(), "Ingress manifest not deployed")
=======
func TestIngress(applyWorkload, deleteWorkload bool) {
	if applyWorkload {
		_, err := shared.ManageWorkload("apply", "ingress.yaml")
		Expect(err).NotTo(HaveOccurred(), "Ingress manifest not deployed")
	}
>>>>>>> 86278e7b

	getIngressRunning := "kubectl get pods -n test-ingress -l k8s-app=nginx-app-ingress" +
		" --field-selector=status.phase=Running  --kubeconfig="
	err := assert.ValidateOnHost(getIngressRunning+shared.KubeConfigFile, statusRunning)
	Expect(err).NotTo(HaveOccurred(), err)

	ingressIps, err := shared.FetchIngressIP("test-ingress")
	Expect(err).NotTo(HaveOccurred(), "Ingress ip is not returned")

	for _, ip := range ingressIps {
		err = assert.CheckComponentCmdNode("curl -s --header host:foo1.bar.com"+
			" http://"+ip+"/name.html",
			ip,
			"test-ingress",
		)
	}
	Expect(err).NotTo(HaveOccurred(), err)

	if deleteWorkload {
		workloadErr = shared.ManageWorkload("delete", "ingress.yaml")
		Expect(workloadErr).NotTo(HaveOccurred(), "Ingress manifest not deleted")
	}
}

<<<<<<< HEAD
func TestDnsAccess(deleteWorkload bool) {
	workloadErr := shared.ManageWorkload("apply", "dnsutils.yaml")
	Expect(workloadErr).NotTo(HaveOccurred(), "dnsutils manifest not deployed")
=======
func TestDnsAccess(applyWorkload, deleteWorkload bool) {
	if applyWorkload {
		_, err := shared.ManageWorkload("apply", "dnsutils.yaml")
		Expect(err).NotTo(HaveOccurred(), "dnsutils manifest not deployed")
	}
>>>>>>> 86278e7b

	getPodDnsUtils := "kubectl get pods -n dnsutils dnsutils  --kubeconfig="
	err := assert.ValidateOnHost(getPodDnsUtils+shared.KubeConfigFile, statusRunning)
	Expect(err).NotTo(HaveOccurred(), err)

	execDnsUtils := "kubectl exec -n dnsutils -t dnsutils --kubeconfig="
	err = assert.CheckComponentCmdHost(
		execDnsUtils+shared.KubeConfigFile+" -- nslookup kubernetes.default",
		nslookup,
	)
	Expect(err).NotTo(HaveOccurred(), err)

	if deleteWorkload {
		workloadErr = shared.ManageWorkload("delete", "dnsutils.yaml")
		Expect(workloadErr).NotTo(HaveOccurred(), "dnsutils manifest not deleted")
	}
}<|MERGE_RESOLUTION|>--- conflicted
+++ resolved
@@ -12,17 +12,12 @@
 	nslookup      = "kubernetes.default.svc.cluster.local"
 )
 
-<<<<<<< HEAD
-func TestIngress(deleteWorkload bool) {
-	workloadErr := shared.ManageWorkload("apply", "ingress.yaml")
-	Expect(workloadErr).NotTo(HaveOccurred(), "Ingress manifest not deployed")
-=======
 func TestIngress(applyWorkload, deleteWorkload bool) {
+	var workloadErr error
 	if applyWorkload {
-		_, err := shared.ManageWorkload("apply", "ingress.yaml")
-		Expect(err).NotTo(HaveOccurred(), "Ingress manifest not deployed")
+		workloadErr = shared.ManageWorkload("apply", "daemonset.yaml")
+		Expect(workloadErr).NotTo(HaveOccurred(), "Daemonset manifest not deployed")
 	}
->>>>>>> 86278e7b
 
 	getIngressRunning := "kubectl get pods -n test-ingress -l k8s-app=nginx-app-ingress" +
 		" --field-selector=status.phase=Running  --kubeconfig="
@@ -47,17 +42,12 @@
 	}
 }
 
-<<<<<<< HEAD
-func TestDnsAccess(deleteWorkload bool) {
-	workloadErr := shared.ManageWorkload("apply", "dnsutils.yaml")
-	Expect(workloadErr).NotTo(HaveOccurred(), "dnsutils manifest not deployed")
-=======
 func TestDnsAccess(applyWorkload, deleteWorkload bool) {
+	var workloadErr error
 	if applyWorkload {
-		_, err := shared.ManageWorkload("apply", "dnsutils.yaml")
-		Expect(err).NotTo(HaveOccurred(), "dnsutils manifest not deployed")
+		workloadErr = shared.ManageWorkload("apply", "daemonset.yaml")
+		Expect(workloadErr).NotTo(HaveOccurred(), "Daemonset manifest not deployed")
 	}
->>>>>>> 86278e7b
 
 	getPodDnsUtils := "kubectl get pods -n dnsutils dnsutils  --kubeconfig="
 	err := assert.ValidateOnHost(getPodDnsUtils+shared.KubeConfigFile, statusRunning)
