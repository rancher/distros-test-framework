--- conflicted
+++ resolved
@@ -47,7 +47,7 @@
 	}
 }
 
-func TestDnsAccess(applyWorkload, deleteWorkload bool) {
+func TestDNSAccess(applyWorkload, deleteWorkload bool) {
 	var workloadErr error
 	if applyWorkload {
 		workloadErr = shared.ManageWorkload("apply", "dnsutils.yaml")
@@ -58,9 +58,9 @@
 	err := assert.ValidateOnHost(getPodDnsUtils+factory.KubeConfigFile, statusRunning)
 	Expect(err).NotTo(HaveOccurred(), err)
 
-	execDnsUtils := "kubectl exec -n dnsutils -t dnsutils --kubeconfig="
+	execDNSUtils := "kubectl exec -n dnsutils -t dnsutils --kubeconfig="
 	err = assert.CheckComponentCmdHost(
-		execDnsUtils+factory.KubeConfigFile+" -- nslookup kubernetes.default",
+		execDNSUtils+factory.KubeConfigFile+" -- nslookup kubernetes.default",
 		nslookup,
 	)
 	Expect(err).NotTo(HaveOccurred(), err)
@@ -90,7 +90,7 @@
 
 		replacer := strings.NewReplacer("$YOURDNS", publicIp, "$APIVERSION", apiVersion)
 		newContent := replacer.Replace(string(content))
-		errWrite := os.WriteFile(newFilePath, []byte(newContent), 0644)
+		errWrite := os.WriteFile(newFilePath, []byte(newContent), 0o644)
 		if errWrite != nil {
 			Expect(errWrite).NotTo(HaveOccurred(),
 				"failed to update file for ingressroute resource to use one of the node external ips")
@@ -109,7 +109,7 @@
 	}
 }
 
-func validateIngressRoute(publicIp string) {
+func validateIngressRoute(publicIP string) {
 	getIngressRoutePodsRunning := fmt.Sprintf("kubectl get pods -n test-ingressroute -l app=whoami"+
 		" --kubeconfig=%s", factory.KubeConfigFile)
 	err := assert.ValidateOnHost(getIngressRoutePodsRunning, statusRunning)
@@ -127,40 +127,27 @@
 	Eventually(func(_ Gomega) {
 		pods, getErr := shared.GetPodsFiltered(filters)
 		Expect(getErr).NotTo(HaveOccurred(), getErr)
-		for _, pod := range pods {
-			Expect(pod.NodeIP).NotTo(Equal("<none>"))
-			Expect(pod.NodeIP).NotTo(BeEmpty())
-			if pod.NodeIP != "<none>" && pod.NodeIP != "" {
+		for i := range pods {
+			Expect(pods[i].NodeIP).NotTo(Equal("<none>"))
+			Expect(pods[i].NodeIP).NotTo(BeEmpty())
+			if pods[i].NodeIP != "<none>" && pods[i].NodeIP != "" {
 				positiveAsserts = []string{
-					fmt.Sprintf("Hostname: %s", pod.Name),
-					fmt.Sprintf("IP: %s", pod.NodeIP),
+					fmt.Sprintf("Hostname: %s", pods[i].Name),
+					fmt.Sprintf("IP: %s", pods[i].NodeIP),
 				}
 			}
 		}
-<<<<<<< HEAD
-		Eventually(func(_ Gomega) {
-			// Positive test cases.
-			err = assert.CheckComponentCmdHost("curl -sk http://"+publicIp+"/notls", positiveAsserts...)
-			Expect(err).NotTo(HaveOccurred(), err)
-=======
 	}, "40s", "5s").Should(Succeed())
->>>>>>> 8329d5ac
 
-	err = assert.CheckComponentCmdHost("curl -sk http://"+publicIp+"/notls", positiveAsserts...)
+	err = assert.CheckComponentCmdHost("curl -sk http://"+publicIP+"/notls", positiveAsserts...)
 	Expect(err).NotTo(HaveOccurred(), err)
 
-<<<<<<< HEAD
-			// Negative test cases.
-			err = assert.CheckComponentCmdHost("curl -sk http://"+publicIp+"/tls", negativeAsserts)
-			Expect(err).NotTo(HaveOccurred(), err)
-=======
-	err = assert.CheckComponentCmdHost("curl -sk https://"+publicIp+"/tls", positiveAsserts...)
-	Expect(err).NotTo(HaveOccurred(), err)
->>>>>>> 8329d5ac
-
-	err = assert.CheckComponentCmdHost("curl -sk http://"+publicIp+"/tls", negativeAsserts)
+	err = assert.CheckComponentCmdHost("curl -sk https://"+publicIP+"/tls", positiveAsserts...)
 	Expect(err).NotTo(HaveOccurred(), err)
 
-	err = assert.CheckComponentCmdHost("curl -sk https://"+publicIp+"/notls", negativeAsserts)
+	err = assert.CheckComponentCmdHost("curl -sk http://"+publicIP+"/tls", negativeAsserts)
+	Expect(err).NotTo(HaveOccurred(), err)
+
+	err = assert.CheckComponentCmdHost("curl -sk https://"+publicIP+"/notls", negativeAsserts)
 	Expect(err).NotTo(HaveOccurred(), err)
 }