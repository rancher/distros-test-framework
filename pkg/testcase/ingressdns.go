package testcase

import (
	"fmt"
	"os"
	"strings"

	"github.com/rancher/distros-test-framework/factory"
	"github.com/rancher/distros-test-framework/pkg/assert"
	"github.com/rancher/distros-test-framework/shared"

	. "github.com/onsi/gomega"
)

const (
	statusRunning = "Running"
	nslookup      = "kubernetes.default.svc.cluster.local"
)

func TestIngress(applyWorkload, deleteWorkload bool) {
	var workloadErr error
	if applyWorkload {
		workloadErr = shared.ManageWorkload("apply", "ingress.yaml")
		Expect(workloadErr).NotTo(HaveOccurred(), "ingress manifest not deployed")
	}

	getIngressRunning := "kubectl get pods -n test-ingress -l k8s-app=nginx-app-ingress" +
		" --field-selector=status.phase=Running  --kubeconfig="
	err := assert.ValidateOnHost(getIngressRunning+factory.KubeConfigFile, statusRunning)
	Expect(err).NotTo(HaveOccurred(), err)

	ingressIps, err := shared.FetchIngressIP("test-ingress")
	Expect(err).NotTo(HaveOccurred(), "Ingress ip is not returned")

	for _, ip := range ingressIps {
		err = assert.CheckComponentCmdNode("curl -s --header host:foo1.bar.com"+
			" http://"+ip+"/name.html",
			ip,
			"test-ingress",
		)
	}
	Expect(err).NotTo(HaveOccurred(), err)

	if deleteWorkload {
		workloadErr = shared.ManageWorkload("delete", "ingress.yaml")
		Expect(workloadErr).NotTo(HaveOccurred(), "Ingress manifest not deleted")
	}
}

func TestDnsAccess(applyWorkload, deleteWorkload bool) {
	var workloadErr error
	if applyWorkload {
		workloadErr = shared.ManageWorkload("apply", "dnsutils.yaml")
		Expect(workloadErr).NotTo(HaveOccurred(), "dnsutils manifest not deployed")
	}

	getPodDnsUtils := "kubectl get pods -n dnsutils dnsutils  --kubeconfig="
	err := assert.ValidateOnHost(getPodDnsUtils+factory.KubeConfigFile, statusRunning)
	Expect(err).NotTo(HaveOccurred(), err)

	execDnsUtils := "kubectl exec -n dnsutils -t dnsutils --kubeconfig="
	err = assert.CheckComponentCmdHost(
		execDnsUtils+factory.KubeConfigFile+" -- nslookup kubernetes.default",
		nslookup,
	)
	Expect(err).NotTo(HaveOccurred(), err)

	if deleteWorkload {
		workloadErr = shared.ManageWorkload("delete", "dnsutils.yaml")
		Expect(workloadErr).NotTo(HaveOccurred(), "dnsutils manifest not deleted")
	}
}

func TestIngressRoute(cluster *factory.Cluster, applyWorkload, deleteWorkload bool, apiVersion string) {
	workerNodes, err := shared.GetNodesByRoles("worker")
	Expect(workerNodes).NotTo(BeEmpty())
	Expect(err).NotTo(HaveOccurred())
	publicIp := fmt.Sprintf("%s.nip.io", workerNodes[0].ExternalIP)

	if applyWorkload {
		// Update base IngressRoute manifest to use one of the Node External IPs
		originalFilePath := shared.BasePath() +
			fmt.Sprintf("/workloads/%s/ingressroute.yaml", cluster.Config.Arch)
		newFilePath := shared.BasePath() +
			fmt.Sprintf("/workloads/%s/dynamic-ingressroute.yaml", cluster.Config.Arch)
		content, errRead := os.ReadFile(originalFilePath)
		if errRead != nil {
			Expect(errRead).NotTo(HaveOccurred(), "failed to read file for ingressroute resource")
		}

		replacer := strings.NewReplacer("$YOURDNS", publicIp, "$APIVERSION", apiVersion)
		newContent := replacer.Replace(string(content))
		errWrite := os.WriteFile(newFilePath, []byte(newContent), 0644)
		if errWrite != nil {
			Expect(errWrite).NotTo(HaveOccurred(),
				"failed to update file for ingressroute resource to use one of the node external ips")
		}

		// Deploy manifest and ensure pods are running
		workloadErr := shared.ManageWorkload("apply", "dynamic-ingressroute.yaml")
		Expect(workloadErr).NotTo(HaveOccurred(), "IngressRoute manifest not successfully deployed")
	}

	validateIngressRoute(publicIp)

	if deleteWorkload {
		err = shared.ManageWorkload("delete", "dynamic-ingressroute.yaml")
		Expect(err).NotTo(HaveOccurred(), "IngressRoute manifest not successfully deleted")
	}
}

func validateIngressRoute(publicIp string) {
	getIngressRoutePodsRunning := fmt.Sprintf("kubectl get pods -n test-ingressroute -l app=whoami"+
		" --kubeconfig=%s", factory.KubeConfigFile)
	err := assert.ValidateOnHost(getIngressRoutePodsRunning, statusRunning)
	Expect(err).NotTo(HaveOccurred(), err)

	// Query the IngressRoute Host
	filters := map[string]string{
		"namespace": "test-ingressroute",
		"label":     "app=whoami",
	}

	var positiveAsserts []string
	negativeAsserts := "404 page not found"
<<<<<<< HEAD
	for _, pod := range pods {
		positiveAsserts := []string{
			fmt.Sprintf("Hostname: %s", pod.Name),
			fmt.Sprintf("IP: %s", pod.IP),
=======
	// retrying to get the node ip for the pods before running the tests.
	Eventually(func(_ Gomega) {
		pods, getErr := shared.GetPodsFiltered(filters)
		Expect(getErr).NotTo(HaveOccurred(), getErr)
		for _, pod := range pods {
			Expect(pod.NodeIP).NotTo(Equal("<none>"))
			Expect(pod.NodeIP).NotTo(BeEmpty())
			if pod.NodeIP != "<none>" && pod.NodeIP != "" {
				positiveAsserts = []string{
					fmt.Sprintf("Hostname: %s", pod.Name),
					fmt.Sprintf("IP: %s", pod.NodeIP),
				}
			}
>>>>>>> 8329d5ac
		}
	}, "40s", "5s").Should(Succeed())

	err = assert.CheckComponentCmdHost("curl -sk http://"+publicIp+"/notls", positiveAsserts...)
	Expect(err).NotTo(HaveOccurred(), err)

	err = assert.CheckComponentCmdHost("curl -sk https://"+publicIp+"/tls", positiveAsserts...)
	Expect(err).NotTo(HaveOccurred(), err)

	err = assert.CheckComponentCmdHost("curl -sk http://"+publicIp+"/tls", negativeAsserts)
	Expect(err).NotTo(HaveOccurred(), err)

	err = assert.CheckComponentCmdHost("curl -sk https://"+publicIp+"/notls", negativeAsserts)
	Expect(err).NotTo(HaveOccurred(), err)
}<|MERGE_RESOLUTION|>--- conflicted
+++ resolved
@@ -123,26 +123,19 @@
 
 	var positiveAsserts []string
 	negativeAsserts := "404 page not found"
-<<<<<<< HEAD
-	for _, pod := range pods {
-		positiveAsserts := []string{
-			fmt.Sprintf("Hostname: %s", pod.Name),
-			fmt.Sprintf("IP: %s", pod.IP),
-=======
 	// retrying to get the node ip for the pods before running the tests.
 	Eventually(func(_ Gomega) {
 		pods, getErr := shared.GetPodsFiltered(filters)
 		Expect(getErr).NotTo(HaveOccurred(), getErr)
 		for _, pod := range pods {
-			Expect(pod.NodeIP).NotTo(Equal("<none>"))
-			Expect(pod.NodeIP).NotTo(BeEmpty())
-			if pod.NodeIP != "<none>" && pod.NodeIP != "" {
+			Expect(pod.IP).NotTo(Equal("<none>"))
+			Expect(pod.IP).NotTo(BeEmpty())
+			if pod.IP != "<none>" && pod.IP != "" {
 				positiveAsserts = []string{
 					fmt.Sprintf("Hostname: %s", pod.Name),
-					fmt.Sprintf("IP: %s", pod.NodeIP),
+					fmt.Sprintf("IP: %s", pod.IP),
 				}
 			}
->>>>>>> 8329d5ac
 		}
 	}, "40s", "5s").Should(Succeed())
 
