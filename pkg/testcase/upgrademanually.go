package testcase

import (
	"fmt"
	"strings"
	"sync"

	"github.com/rancher/distros-test-framework/factory"
	"github.com/rancher/distros-test-framework/pkg/customflag"
	"github.com/rancher/distros-test-framework/shared"

	. "github.com/onsi/ginkgo/v2"
)

// TestUpgradeClusterManually upgrades the cluster "manually"
func TestUpgradeClusterManually(cluster *factory.Cluster, version string) error {
	fmt.Printf("\nUpgrading cluster to: %s", version)

	if version == "" {
		return shared.ReturnLogError("please provide a non-empty version or commit to upgrade to")
	}
<<<<<<< HEAD
=======
	shared.PrintClusterState()
	shared.LogLevel("info", fmt.Sprintf("Upgrading cluster to: %s\n", version))

	cluster := factory.ClusterConfig(GinkgoT())
>>>>>>> 6b77ea38

	if cluster.NumServers == 0 && cluster.NumAgents == 0 {
		return shared.ReturnLogError("no nodes found to upgrade")
	}

	if cluster.NumServers > 0 {
		if err := upgradeServer(cluster.Config.Product, version, cluster.ServerIPs); err != nil {
			return err
		}
	}

	if cluster.NumAgents > 0 {
		if err := upgradeAgent(cluster.Config.Product, version, cluster.AgentIPs); err != nil {
			return err
		}
	}

	return nil
}

// upgradeProduct upgrades a node server or agent type to the specified version
func upgradeProduct(product, nodeType string, installType string, ips []string) error {
	var wg sync.WaitGroup
	errCh := make(chan error, len(ips))

	upgradeCommand := getInstallCmd(product, installType, nodeType)

	for _, ip := range ips {
		wg.Add(1)
		go func(ip, upgradeCommand string) {
			defer wg.Done()
			defer GinkgoRecover()

			shared.LogLevel("info", fmt.Sprintf("Upgrading %s %s: %s", ip, nodeType, upgradeCommand))

			if _, err := shared.RunCommandOnNode(upgradeCommand, ip); err != nil {
				shared.LogLevel("\nwarn", fmt.Sprintf("upgrading %s %s: %v", nodeType, ip, err))
				errCh <- err
				return
			}

<<<<<<< HEAD
			fmt.Println("\nRestarting " + nodeType + ": " + ip)
=======
			product, err := shared.Product()
			if err != nil {
				return
			}

			shared.LogLevel("info", fmt.Sprintf("Restarting %s %s", nodeType, ip))
>>>>>>> 6b77ea38
			shared.RestartCluster(product, ip)
		}(ip, upgradeCommand)
	}
	wg.Wait()
	close(errCh)

	return nil
}

func getInstallCmd(product, installType string, nodeType string) string {
	var installFlag string
	var installCmd string

	var channel = getChannel(product)

	if strings.HasPrefix(installType, "v") {
		installFlag = fmt.Sprintf("INSTALL_%s_VERSION=%s", strings.ToUpper(product), installType)
	} else {
		installFlag = fmt.Sprintf("INSTALL_%s_COMMIT=%s", strings.ToUpper(product), installType)
	}

	installCmd = fmt.Sprintf("curl -sfL https://get.%s.io | sudo %%s %%s sh -s - %s", product, nodeType)

	return fmt.Sprintf(installCmd, installFlag, channel)
}

func getChannel(product string) string {
	var defaultChannel = fmt.Sprintf("INSTALL_%s_CHANNEL=%s", strings.ToUpper(product), "stable")

	if customflag.ServiceFlag.Channel.String() != "" {
		return fmt.Sprintf("INSTALL_%s_CHANNEL=%s", strings.ToUpper(product),
			customflag.ServiceFlag.Channel.String())
	}

	return defaultChannel
}

func upgradeServer(product, installType string, serverIPs []string) error {
	return upgradeProduct(product, "server", installType, serverIPs)
}

func upgradeAgent(product, installType string, agentIPs []string) error {
	return upgradeProduct(product, "agent", installType, agentIPs)
}<|MERGE_RESOLUTION|>--- conflicted
+++ resolved
@@ -8,24 +8,16 @@
 	"github.com/rancher/distros-test-framework/factory"
 	"github.com/rancher/distros-test-framework/pkg/customflag"
 	"github.com/rancher/distros-test-framework/shared"
-
-	. "github.com/onsi/ginkgo/v2"
 )
 
 // TestUpgradeClusterManually upgrades the cluster "manually"
 func TestUpgradeClusterManually(cluster *factory.Cluster, version string) error {
-	fmt.Printf("\nUpgrading cluster to: %s", version)
+	shared.LogLevel("\ninfo", "Upgrading cluster manually to version: %s", version)
 
 	if version == "" {
 		return shared.ReturnLogError("please provide a non-empty version or commit to upgrade to")
 	}
-<<<<<<< HEAD
-=======
 	shared.PrintClusterState()
-	shared.LogLevel("info", fmt.Sprintf("Upgrading cluster to: %s\n", version))
-
-	cluster := factory.ClusterConfig(GinkgoT())
->>>>>>> 6b77ea38
 
 	if cluster.NumServers == 0 && cluster.NumAgents == 0 {
 		return shared.ReturnLogError("no nodes found to upgrade")
@@ -57,9 +49,8 @@
 		wg.Add(1)
 		go func(ip, upgradeCommand string) {
 			defer wg.Done()
-			defer GinkgoRecover()
 
-			shared.LogLevel("info", fmt.Sprintf("Upgrading %s %s: %s", ip, nodeType, upgradeCommand))
+			shared.LogLevel("\ninfo", fmt.Sprintf("Upgrading %s %s: %s", ip, nodeType, upgradeCommand))
 
 			if _, err := shared.RunCommandOnNode(upgradeCommand, ip); err != nil {
 				shared.LogLevel("\nwarn", fmt.Sprintf("upgrading %s %s: %v", nodeType, ip, err))
@@ -67,16 +58,7 @@
 				return
 			}
 
-<<<<<<< HEAD
-			fmt.Println("\nRestarting " + nodeType + ": " + ip)
-=======
-			product, err := shared.Product()
-			if err != nil {
-				return
-			}
-
-			shared.LogLevel("info", fmt.Sprintf("Restarting %s %s", nodeType, ip))
->>>>>>> 6b77ea38
+			shared.LogLevel("\ninfo", "Restarting %s: %s", nodeType, ip)
 			shared.RestartCluster(product, ip)
 		}(ip, upgradeCommand)
 	}
