package testcase

import (
	"fmt"
	"sort"
	"strings"

	"github.com/rancher/distros-test-framework/shared"

	. "github.com/onsi/ginkgo/v2"
	. "github.com/onsi/gomega"
)

<<<<<<< HEAD
func TestDaemonset(deleteWorkload bool) {
	workloadErr := shared.ManageWorkload("apply", "daemonset.yaml")
	Expect(workloadErr).NotTo(HaveOccurred(), "Daemonset manifest not deployed")
=======
func TestDaemonset(applyWorkload, deleteWorkload bool) {
	if applyWorkload {
		_, err := shared.ManageWorkload("apply", "daemonset.yaml")
		Expect(err).NotTo(HaveOccurred(), "Daemonset manifest not deployed")
	}
>>>>>>> 86278e7b

	pods, _ := shared.GetPods(false)

	cmd := fmt.Sprintf(`
		kubectl get pods -n test-daemonset -o wide --kubeconfig="%s" \
		| grep -A10 NODE | awk 'NR>1 {print $7}'
		`,
		shared.KubeConfigFile,
	)
	nodeNames, err := shared.RunCommandHost(cmd)
	if err != nil {
		GinkgoT().Errorf(err.Error())
	}

	var nodes []string
	n := strings.Split(nodeNames, "\n")
	for _, nodeName := range n {
		if nodeName != "" {
			nodes = append(nodes, nodeName)
		}
	}

	cmd = fmt.Sprintf(`
		kubectl get nodes -o custom-columns=NAME:.metadata.name,TAINTS:.spec.taints \
		--kubeconfig="%s" | grep '<none>'
		`,
		shared.KubeConfigFile,
	)
	taints, err := shared.RunCommandHost(cmd)
	if err != nil {
		return
	}
	Expect(taints).To(ContainSubstring("<none>"))
	Expect(validateNodesEqual(strings.TrimSpace(taints), strings.TrimSpace(nodeNames))).To(BeTrue())

	Eventually(func(g Gomega) int {
		return shared.CountOfStringInSlice("test-daemonset", pods)
	}, "10s", "5s").Should(Equal(len(nodes)),
		"Daemonset pod count does not match node count")

	if deleteWorkload {
		workloadErr = shared.ManageWorkload("delete", "daemonset.yaml")
		Expect(workloadErr).NotTo(HaveOccurred(), "Daemonset manifest not deleted")
	}
}

// validateNodesEqual checks if the nodes in the two strings are equal (ignoring order through sorting).
func validateNodesEqual(taints, nodeNames string) bool {
	s1 := strings.Split(taints, "\n")
	s2 := strings.Split(nodeNames, "\n")

	for i, node := range s1 {
		fields := strings.Fields(node)
		if len(fields) > 0 {
			s1[i] = fields[0]
		}
	}

	for i, node := range s2 {
		fields := strings.Fields(node)
		if len(fields) > 0 {
			s2[i] = fields[0]
		}
	}

	if len(s1) != len(s2) {
		return false
	}
	sort.Strings(s1)
	sort.Strings(s2)

	for i := range s1 {
		if s1[i] != s2[i] {
			return false
		}
	}

	return true
}<|MERGE_RESOLUTION|>--- conflicted
+++ resolved
@@ -11,18 +11,12 @@
 	. "github.com/onsi/gomega"
 )
 
-<<<<<<< HEAD
-func TestDaemonset(deleteWorkload bool) {
-	workloadErr := shared.ManageWorkload("apply", "daemonset.yaml")
-	Expect(workloadErr).NotTo(HaveOccurred(), "Daemonset manifest not deployed")
-=======
 func TestDaemonset(applyWorkload, deleteWorkload bool) {
+	var workloadErr error
 	if applyWorkload {
-		_, err := shared.ManageWorkload("apply", "daemonset.yaml")
-		Expect(err).NotTo(HaveOccurred(), "Daemonset manifest not deployed")
+		workloadErr = shared.ManageWorkload("apply", "daemonset.yaml")
+		Expect(workloadErr).NotTo(HaveOccurred(), "Daemonset manifest not deployed")
 	}
->>>>>>> 86278e7b
-
 	pods, _ := shared.GetPods(false)
 
 	cmd := fmt.Sprintf(`
@@ -66,6 +60,7 @@
 		workloadErr = shared.ManageWorkload("delete", "daemonset.yaml")
 		Expect(workloadErr).NotTo(HaveOccurred(), "Daemonset manifest not deleted")
 	}
+
 }
 
 // validateNodesEqual checks if the nodes in the two strings are equal (ignoring order through sorting).
