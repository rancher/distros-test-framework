package testcase

import (
	"fmt"

	"github.com/rancher/distros-test-framework/factory"
	"github.com/rancher/distros-test-framework/pkg/assert"
	"github.com/rancher/distros-test-framework/shared"

	. "github.com/onsi/ginkgo/v2"
	. "github.com/onsi/gomega"
)

// TestNodeStatus test the status of the nodes in the cluster using 2 custom assert functions
func TestNodeStatus(
	nodeAssertReadyStatus assert.NodeAssertFunc,
	nodeAssertVersion assert.NodeAssertFunc,
) {
	cluster := factory.ClusterConfig(GinkgoT())
	expectedNodeCount := cluster.NumServers + cluster.NumAgents

	if cluster.Config.Product == "rke2" {
		expectedNodeCount += cluster.NumWinAgents
	}

	Eventually(func(g Gomega) {
		nodes, err := shared.GetNodes(false)
		g.Expect(err).NotTo(HaveOccurred())
		g.Expect(len(nodes)).To(Equal(expectedNodeCount),
			"Number of nodes should match the spec")
		for _, node := range nodes {
			if nodeAssertReadyStatus != nil {
				nodeAssertReadyStatus(g, node)
			}
			if nodeAssertVersion != nil {
				nodeAssertVersion(g, node)
			}
		}
<<<<<<< HEAD
	}, "2500s", "10s").Should(Succeed())
=======
	}, "2100s", "10s").Should(Succeed())
>>>>>>> 86278e7b

	fmt.Println("\n\nCluster nodes:")
	_, err := shared.GetNodes(true)
	Expect(err).NotTo(HaveOccurred())
}<|MERGE_RESOLUTION|>--- conflicted
+++ resolved
@@ -36,11 +36,7 @@
 				nodeAssertVersion(g, node)
 			}
 		}
-<<<<<<< HEAD
-	}, "2500s", "10s").Should(Succeed())
-=======
 	}, "2100s", "10s").Should(Succeed())
->>>>>>> 86278e7b
 
 	fmt.Println("\n\nCluster nodes:")
 	_, err := shared.GetNodes(true)
