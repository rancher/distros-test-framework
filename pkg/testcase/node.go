--- conflicted
+++ resolved
@@ -16,17 +16,12 @@
 	nodeAssertReadyStatus assert.NodeAssertFunc,
 	nodeAssertVersion assert.NodeAssertFunc,
 ) {
-<<<<<<< HEAD
 	cluster := factory.AddCluster(GinkgoT())
-	fmt.Println("\nFetching node status")
-=======
-	cluster := factory.GetCluster(GinkgoT())
-	expectedNodeCount := cluster.NumServers + cluster.NumAgents 
+	expectedNodeCount := cluster.NumServers + cluster.NumAgents
 
-	if cluster.ProductType == "rke2" {
+	if cluster.Config.Product == "rke2" {
 		expectedNodeCount += cluster.NumWinAgents
 	}
->>>>>>> bc0b193b
 
 	Eventually(func(g Gomega) {
 		nodes, err := shared.ParseNodes(false)
@@ -41,11 +36,7 @@
 				nodeAssertVersion(g, node)
 			}
 		}
-<<<<<<< HEAD
-	}, "900s", "5s").Should(Succeed())
-=======
-	}, "1200s", "10s").Should(Succeed())
->>>>>>> bc0b193b
+	}, "1200s", "5s").Should(Succeed())
 
 	fmt.Println("\n\nCluster nodes:")
 	_, err := shared.ParseNodes(true)
