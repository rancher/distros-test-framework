--- conflicted
+++ resolved
@@ -2,17 +2,10 @@
 # This script is used to join one or more nodes as agents
 echo "$@"
 
-<<<<<<< HEAD
-#set -x
-#PS4='+(${LINENO}): '
-#set -e
-#trap 'echo "Error on line $LINENO: $BASH_COMMAND"' ERR
-=======
 # set -x
 # PS4='+(${LINENO}): '
 # set -e
 # trap 'echo "Error on line $LINENO: $BASH_COMMAND"' ERR
->>>>>>> 53ec94d8
 
 node_os=$1
 server_ip=$2
