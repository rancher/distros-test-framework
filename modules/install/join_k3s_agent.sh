--- conflicted
+++ resolved
@@ -1,17 +1,10 @@
 #!/bin/bash
 
 ## Uncomment the following lines to enable debug mode
-<<<<<<< HEAD
-#set -x
-#PS4='+(${LINENO}): '
-#set -e
-#trap 'echo "Error on line $LINENO: $BASH_COMMAND"' ERR
-=======
 # set -x
 # PS4='+(${LINENO}): '
 # set -e
 # trap 'echo "Error on line $LINENO: $BASH_COMMAND"' ERR
->>>>>>> 53ec94d8
 
 create_config() {
   mkdir -p /etc/rancher/k3s
