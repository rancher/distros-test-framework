--- conflicted
+++ resolved
@@ -68,17 +68,11 @@
   }
 }
 
-<<<<<<< HEAD
 locals {
         master_with_eip = { for i, v in aws_instance.master2 : tonumber(i)  => v.id if var.create_eip}      
-=======
-
-locals {
-        eip_index = { for i, v in aws_instance.master2 : tonumber(i)  => v.id if var.create_eip}      
->>>>>>> 11c1261f
-}
-
-resource "aws_eip" "stop-eip-master" { 
+}
+
+resource "aws_eip" "master_with_eip" { 
         count = var.create_eip ? 1 : 0
         vpc = true
         tags = {
@@ -86,38 +80,29 @@
         }     
 }
 
-resource "aws_eip" "stop-eip-master2" {
-<<<<<<< HEAD
+resource "aws_eip" "master_with_eip2" {
         for_each = local.master_with_eip
-=======
-        for_each = local.eip_index
->>>>>>> 11c1261f
         vpc = true
           tags = {
                   Name ="${var.resource_name}-servers-${each.key}"
         }
-      depends_on = [aws_eip.stop-eip-master]
+      depends_on = [aws_eip.master_with_eip ]
 }
 
 resource "aws_eip_association" "master-stop-association" { 
         count = var.create_eip ? 1 : 0
         instance_id = aws_instance.master.id
-        allocation_id = aws_eip.stop-eip-master[0].id
-        depends_on = [aws_eip.stop-eip-master]
+        allocation_id = aws_eip.master_with_eip[0].id
+        depends_on = [aws_eip.master_with_eip]
 }
 
 resource "aws_eip_association" "master2-stop-association" {
-<<<<<<< HEAD
         for_each = local.master_with_eip
-=======
-        for_each = local.eip_index
->>>>>>> 11c1261f
         instance_id = aws_instance.master2[each.key].id
-        allocation_id = aws_eip.stop-eip-master2[each.key].id
+        allocation_id = aws_eip.smaster_with_eip2[each.key].id
         depends_on = [aws_instance.master]
 }
 
-<<<<<<< HEAD
 data "local_file" "master_ip" {
   depends_on = [aws_instance.master]
   filename = "/tmp/${var.resource_name}_master_ip"
@@ -127,38 +112,24 @@
   master_ip = trimspace("${data.local_file.master_ip.content}")
 }
 
-=======
->>>>>>> 11c1261f
 resource "null_resource" "master_eip" {
   count = var.create_eip ? 1 : 0 
   connection {
     type        = "ssh"
     user        = var.aws_user
-    host        = aws_eip.stop-eip-master[0].public_ip
+    host        = aws_eip.master_with_eip[0].public_ip
     private_key = file(var.access_key)
   }
    
-<<<<<<< HEAD
-  provisioner "remote-exec" {
-    inline = [
-      "sudo sed -i s/${local.master_ip}/${aws_eip.stop-eip-master[0].public_ip}/g /etc/rancher/rke2/config.yaml",
+  provisioner "remote-exec" {
+    inline = [
+      "sudo sed -i s/${local.master_ip}/${aws_eip.master_with_eip[0].public_ip}/g /etc/rancher/rke2/config.yaml",
       "sudo systemctl restart --no-block rke2-server"
-=======
-  provisioner "file" {
-    source      = "../install/install_rke2_master_eip.sh"
-    destination = "/tmp/install_rke2_master_eip.sh"
-  }
-
-  provisioner "remote-exec" {
-    inline = [
-      "chmod +x /tmp/install_rke2_master_eip.sh",
-      "sudo /tmp/install_rke2_master_eip.sh ${var.create_lb ? aws_route53_record.aws_route53[0].fqdn : "fake.fqdn.value"} ${aws_eip.stop-eip-master[0].public_ip}  \"${var.server_flags}\" ",
->>>>>>> 11c1261f
     ]
   }
 
    provisioner "local-exec" {
-    command = "echo ${aws_eip.stop-eip-master[0].public_ip} > /tmp/${var.resource_name}_master_ip"
+    command = "echo ${aws_eip.master_with_eip[0].public_ip} > /tmp/${var.resource_name}_master_ip"
   }
 
    depends_on = [aws_instance.master, 
@@ -166,35 +137,19 @@
 }
 
 resource "null_resource" "master2_eip" {
-<<<<<<< HEAD
   for_each = local.master_with_eip
-=======
-  for_each = local.eip_index
->>>>>>> 11c1261f
   connection {
     type        = "ssh"
     user        = var.aws_user
-    host        = tostring(aws_eip.stop-eip-master2[each.key].public_ip)
+    host        = tostring(aws_eip.master_with_eip2[each.key].public_ip)
     private_key = file(var.access_key)
   }
 
-<<<<<<< HEAD
   provisioner "remote-exec" { 
     inline = [
-      "sudo sed -i s/${local.master_ip}/${aws_eip.stop-eip-master[0].public_ip}/g /etc/rancher/rke2/config.yaml",
-      "sudo sed -i s/-ip:.*/\"-ip: ${aws_eip.stop-eip-master2[each.key].public_ip}\"/g /etc/rancher/rke2/config.yaml",
+      "sudo sed -i s/${local.master_ip}/${aws_eip.master_with_eip[0].public_ip}/g /etc/rancher/rke2/config.yaml",
+      "sudo sed -i s/-ip:.*/\"-ip: ${aws_eip.master_with_eip2[each.key].public_ip}\"/g /etc/rancher/rke2/config.yaml",
       "sudo systemctl restart --no-block rke2-server"
-=======
-  provisioner "file" {
-    source      = "../install/join_rke2_master_eip.sh"
-    destination = "/tmp/join_rke2_master_eip.sh"
-  }
-
-  provisioner "remote-exec" { 
-    inline = [
-      "chmod +x /tmp/join_rke2_master_eip.sh",
-      "sudo /tmp/join_rke2_master_eip.sh  ${aws_eip.stop-eip-master[0].public_ip} ${local.node_token} ${aws_eip.stop-eip-master2[each.key].public_ip} \"${var.server_flags}\"",
->>>>>>> 11c1261f
     ]
   }
 
@@ -202,10 +157,6 @@
                  aws_eip_association.master2-stop-association]
 }
 
-<<<<<<< HEAD
-=======
-
->>>>>>> 11c1261f
 resource "aws_instance" "master2" {
   ami                  = var.aws_ami
   instance_type        = var.ec2_instance_class
