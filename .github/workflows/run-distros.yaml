--- conflicted
+++ resolved
@@ -42,18 +42,11 @@
         run: |
           files=$(git diff --name-only ${{ github.event.pull_request.base.sha }} ${{ github.sha }} | grep '.*\.go$' || true)
           if [ -z "$files" ]; then
-            echo "No Go files changed"
-<<<<<<< HEAD
+            echo "No Go files changed in this PR"
             echo "go_files_changed=false" >> $GITHUB_OUTPUT
           else
             echo "Go Changed files: $files"
             echo "go_files_changed=true" >> $GITHUB_OUTPUT
-=======
-            echo "name=go_files_changed::false" >> $GITHUB_OUTPUT
-          else
-            echo "Go files changed"
-            echo "name=go_files_changed::true" >> $GITHUB_OUTPUT
->>>>>>> de496137
           fi
 
       - name: golangci-lint
