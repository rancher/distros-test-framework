--- conflicted
+++ resolved
@@ -16,11 +16,7 @@
 	  -v ${ACCESS_KEY_LOCAL}:/go/src/github.com/rancher/distros-test-framework/config/.ssh/aws_key.pem \
 	  -v ./scripts/test-runner.sh:/go/src/github.com/rancher/distros-test-framework/scripts/test-runner.sh \
 	  acceptance-test-${TAGNAME} && \
-<<<<<<< HEAD
-	  make test-logs acceptance-test-${IMGNAME}
-=======
 	  make test-logs USE=IMGNAME acceptance-test-${IMGNAME}
->>>>>>> c3cf7f80
 
 test-run-state:
 	DOCKERCOMMIT=$$? \
@@ -37,11 +33,7 @@
     			-v $${ACCESS_KEY_LOCAL}:/go/src/github.com/rancher/distros-test-framework/config/.ssh/aws_key.pem \
     			-v ./scripts/test-runner.sh:/go/src/github.com/rancher/distros-test-framework/scripts/test-runner.sh \
     			teststate:latest && \
-<<<<<<< HEAD
-    			make test-logs ${TESTSTATE}; \
-=======
     			 make test-logs USE=TESTSTATE acceptance-test-${TESTSTATE} \
->>>>>>> c3cf7f80
     			echo "Docker run exit code: $$?"; \
     		else \
     			echo "Failed to commit container"; \
@@ -56,16 +48,12 @@
 
 .PHONY: test-logs
 test-logs:
-<<<<<<< HEAD
-	@docker logs -f acceptance-test-${IMGNAME}
-=======
 	@if [ "${USE}" = "IMGNAME" ]; then \
 		docker logs -f acceptance-test-${IMGNAME}; \
 	elif [ "${USE}" = "TESTSTATE" ]; then \
 		docker logs -f acceptance-test-${TESTSTATE}; \
 	fi;
 
->>>>>>> c3cf7f80
 
 .PHONY: test-env-down
 test-env-down:
