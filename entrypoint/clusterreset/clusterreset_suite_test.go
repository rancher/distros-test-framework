package clusterreset

import (
	"flag"
	"os"
	"strings"
	"testing"

	"github.com/rancher/distros-test-framework/config"
	"github.com/rancher/distros-test-framework/pkg/customflag"
	"github.com/rancher/distros-test-framework/pkg/qase"
	"github.com/rancher/distros-test-framework/shared"

	. "github.com/onsi/ginkgo/v2"
	. "github.com/onsi/gomega"
)

var (
	qaseReport    = os.Getenv("REPORT_TO_QASE")
	flags         *customflag.FlagConfig
	kubeconfig    string
	cluster       *shared.Cluster
	cfg           *config.Env
	reportSummary string
	reportErr     error
	err           error
)

func TestMain(m *testing.M) {
<<<<<<< HEAD
=======
	flags = &customflag.ServiceFlag
>>>>>>> 78f63665
	flag.Var(&flags.Destroy, "destroy", "Destroy cluster after test")
	flag.Parse()

	cfg, err = config.AddEnv()
	if err != nil {
		shared.LogLevel("error", "error adding env vars: %w\n", err)
		os.Exit(1)
	}

	kubeconfig = os.Getenv("KUBE_CONFIG")
	if kubeconfig == "" {
		// gets a cluster from terraform.
		cluster = shared.ClusterConfig(cfg)
	} else {
		// gets a cluster from kubeconfig.
		cluster = shared.KubeConfigCluster(kubeconfig)
	}

	os.Exit(m.Run())
}

func TestClusterResetSuite(t *testing.T) {
	RegisterFailHandler(FailWithReport)
	RunSpecs(t, "Cluster Reset Test Suite")
}

var _ = ReportAfterSuite("Cluster Reset Test Suite", func(report Report) {
	// AddClient Qase reporting capabilities.
	if strings.ToLower(qaseReport) == "true" {
		qaseClient, err := qase.AddQase()
		Expect(err).ToNot(HaveOccurred(), "error adding qase")

		qaseClient.SpecReportTestResults(qaseClient.Ctx, cluster, &report, reportSummary)
	} else {
		shared.LogLevel("info", "Qase reporting is not enabled")
	}
})

var _ = AfterSuite(func() {
	reportSummary, reportErr = shared.SummaryReportData(cluster, flags)
	if reportErr != nil {
		shared.LogLevel("error", "error getting report summary data: %v\n", reportErr)
	}

	if customflag.ServiceFlag.Destroy {
		status, err := shared.DestroyCluster(cfg)
		Expect(err).NotTo(HaveOccurred())
		Expect(status).To(Equal("cluster destroyed"))
	}
})

func FailWithReport(message string, callerSkip ...int) {
	Fail(message, callerSkip[0]+1)
}<|MERGE_RESOLUTION|>--- conflicted
+++ resolved
@@ -27,10 +27,7 @@
 )
 
 func TestMain(m *testing.M) {
-<<<<<<< HEAD
-=======
 	flags = &customflag.ServiceFlag
->>>>>>> 78f63665
 	flag.Var(&flags.Destroy, "destroy", "Destroy cluster after test")
 	flag.Parse()
 
