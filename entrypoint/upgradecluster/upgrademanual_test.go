--- conflicted
+++ resolved
@@ -70,22 +70,14 @@
 		_ = testcase.TestUpgradeClusterManually(customflag.ServiceFlag.InstallMode.String())
 	})
 
-<<<<<<< HEAD
-	It("Checks Node status pos upgrade and validate version", func() {
-=======
 	It("Checks Node Status after upgrade and validate version", func() {
->>>>>>> 86278e7b
 		testcase.TestNodeStatus(
 			assert.NodeAssertReadyStatus(),
 			assert.NodeAssertVersionTypeUpgrade(customflag.ServiceFlag),
 		)
 	})
 
-<<<<<<< HEAD
-	It("Checks Pod status pos upgrade", func() {
-=======
 	It("Checks Pod Status after upgrade", func() {
->>>>>>> 86278e7b
 		testcase.TestPodStatus(
 			assert.PodAssertRestart(),
 			assert.PodAssertReady(),
