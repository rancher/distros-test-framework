--- conflicted
+++ resolved
@@ -11,11 +11,8 @@
 
 	"github.com/rancher/distros-test-framework/config"
 	"github.com/rancher/distros-test-framework/pkg/customflag"
-<<<<<<< HEAD
 	"github.com/rancher/distros-test-framework/pkg/k8s"
-=======
 	"github.com/rancher/distros-test-framework/pkg/qase"
->>>>>>> 885b6b52
 	"github.com/rancher/distros-test-framework/shared"
 )
 
@@ -24,11 +21,8 @@
 	kubeconfig string
 	flags      *customflag.FlagConfig
 	cluster    *shared.Cluster
-<<<<<<< HEAD
 	k8sClient  *k8s.Client
-=======
 	err        error
->>>>>>> 885b6b52
 )
 
 func TestMain(m *testing.M) {
@@ -54,9 +48,9 @@
 		cluster = shared.KubeConfigCluster(kubeconfig)
 	}
 
-	k8sClient, err = k8s.Add()
+	k8sClient, err = k8s.AddClient()
 	if err != nil {
-		shared.LogLevel("error", "error adding k8s: %w\n", err)
+		shared.LogLevel("error", "error adding k8s client: %w\n", err)
 		os.Exit(1)
 	}
 
@@ -69,7 +63,7 @@
 }
 
 var _ = ReportAfterSuite("Upgrade Cluster Test Suite", func(report Report) {
-	// Add Qase reporting capabilities.
+	// AddClient Qase reporting capabilities.
 	if strings.ToLower(qaseReport) == "true" {
 		qaseClient, err := qase.AddQase()
 		Expect(err).ToNot(HaveOccurred(), "error adding qase")
