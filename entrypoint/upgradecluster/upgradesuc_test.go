//go:build upgradesuc

package upgradecluster

import (
	"fmt"

	"github.com/rancher/distros-test-framework/pkg/assert"
	"github.com/rancher/distros-test-framework/pkg/customflag"
	"github.com/rancher/distros-test-framework/pkg/testcase"

	. "github.com/onsi/ginkgo/v2"
	. "github.com/onsi/gomega"
)

var _ = Describe("SUC Upgrade Tests:", func() {

	It("Starts up with no issues", func() {
		testcase.TestBuildCluster(cluster)
	})

	It("Validate Nodes", func() {
		testcase.TestNodeStatus(
			cluster,
			assert.NodeAssertReadyStatus(),
			nil,
		)
	})

	It("Validate Pods", func() {
		testcase.TestPodStatus(
			assert.PodAssertRestart(),
			assert.PodAssertReady(),
			assert.PodAssertStatus(),
		)
	})

	It("Verifies ClusterIP Service pre-upgrade", func() {
		testcase.TestServiceClusterIp(true, false)
	})

	It("Verifies NodePort Service pre-upgrade", func() {
		testcase.TestServiceNodePort(true, false)
	})

	It("Verifies Ingress pre-upgrade", func() {
		testcase.TestIngress(true, false)
	})

	It("Verifies Daemonset pre-upgrade", func() {
		testcase.TestDaemonset(true, false)
	})

	It("Verifies DNS Access pre-upgrade", func() {
		testcase.TestDnsAccess(true, false)
	})

	if cfg.Product == "rke2" {
		It("Verifies Snapshot Webhook pre-upgrade", func() {
			err := testcase.TestSnapshotWebhook(true)
			Expect(err).To(HaveOccurred())
		})
	}

	if cfg.Product == "k3s" {
		It("Verifies LoadBalancer Service before upgrade", func() {
			testcase.TestServiceLoadBalancer(true, false)
		})

		It("Verifies Local Path Provisioner storage before upgrade", func() {
			testcase.TestLocalPathProvisionerStorage(true, false)
		})

		It("Verifies Traefik IngressRoute before upgrade using old GKV", func() {
			testcase.TestIngressRoute(cluster, true, false, "traefik.containo.us/v1alpha1")
		})
	}

	It("\nUpgrade via SUC", func() {
<<<<<<< HEAD
		fmt.Println("Current cluster state before upgrade:")
		shared.PrintClusterState()
		_ = testcase.TestUpgradeClusterSUC(cfg, customflag.ServiceFlag.SUCUpgradeVersion.String())
=======
		err := testcase.TestUpgradeClusterSUC(customflag.ServiceFlag.SUCUpgradeVersion.String())
		Expect(err).NotTo(HaveOccurred())
>>>>>>> e189754e
	})

	It("Checks Node status post-upgrade", func() {
		testcase.TestNodeStatus(
			cluster,
			assert.NodeAssertReadyStatus(),
			assert.NodeAssertVersionUpgraded(),
		)
	})

	It("Checks Pod status post-upgrade", func() {
		testcase.TestPodStatus(
			nil,
			assert.PodAssertReady(),
			assert.PodAssertStatus(),
		)
	})

	It("Verifies ClusterIP Service post-upgrade", func() {
		testcase.TestServiceClusterIp(false, true)
	})

	It("Verifies NodePort Service post-upgrade", func() {
		testcase.TestServiceNodePort(false, true)
	})

	It("Verifies Ingress post-upgrade", func() {
		testcase.TestIngress(false, true)
	})

	It("Verifies Daemonset post-upgrade", func() {
		testcase.TestDaemonset(false, true)
	})

	It("Verifies DNS Access post-upgrade", func() {
		testcase.TestDnsAccess(true, true)
	})

	if cfg.Product == "rke2" {
		It("Verifies Snapshot Webhook after upgrade", func() {
			err := testcase.TestSnapshotWebhook(true)
			Expect(err).To(HaveOccurred())
		})
	}

	if cfg.Product == "k3s" {
		It("Verifies LoadBalancer Service after upgrade", func() {
			testcase.TestServiceLoadBalancer(false, true)
		})

		It("Verifies Local Path Provisioner storage after upgrade", func() {
			testcase.TestLocalPathProvisionerStorage(false, true)
		})

		It("Verifies Traefik IngressRoute after upgrade using old GKV", func() {
			testcase.TestIngressRoute(cluster, false, true, "traefik.containo.us/v1alpha1")
		})
	}
})

var _ = AfterEach(func() {
	if CurrentSpecReport().Failed() {
		fmt.Printf("\nFAILED! %s\n", CurrentSpecReport().FullText())
	} else {
		fmt.Printf("\nPASSED! %s\n", CurrentSpecReport().FullText())
	}
})<|MERGE_RESOLUTION|>--- conflicted
+++ resolved
@@ -8,6 +8,7 @@
 	"github.com/rancher/distros-test-framework/pkg/assert"
 	"github.com/rancher/distros-test-framework/pkg/customflag"
 	"github.com/rancher/distros-test-framework/pkg/testcase"
+	"github.com/rancher/distros-test-framework/shared"
 
 	. "github.com/onsi/ginkgo/v2"
 	. "github.com/onsi/gomega"
@@ -68,7 +69,7 @@
 		})
 
 		It("Verifies Local Path Provisioner storage before upgrade", func() {
-			testcase.TestLocalPathProvisionerStorage(true, false)
+			testcase.TestLocalPathProvisionerStorage(cluster, true, false)
 		})
 
 		It("Verifies Traefik IngressRoute before upgrade using old GKV", func() {
@@ -77,14 +78,9 @@
 	}
 
 	It("\nUpgrade via SUC", func() {
-<<<<<<< HEAD
 		fmt.Println("Current cluster state before upgrade:")
 		shared.PrintClusterState()
 		_ = testcase.TestUpgradeClusterSUC(cfg, customflag.ServiceFlag.SUCUpgradeVersion.String())
-=======
-		err := testcase.TestUpgradeClusterSUC(customflag.ServiceFlag.SUCUpgradeVersion.String())
-		Expect(err).NotTo(HaveOccurred())
->>>>>>> e189754e
 	})
 
 	It("Checks Node status post-upgrade", func() {
@@ -136,7 +132,7 @@
 		})
 
 		It("Verifies Local Path Provisioner storage after upgrade", func() {
-			testcase.TestLocalPathProvisionerStorage(false, true)
+			testcase.TestLocalPathProvisionerStorage(cluster, false, true)
 		})
 
 		It("Verifies Traefik IngressRoute after upgrade using old GKV", func() {
