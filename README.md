--- conflicted
+++ resolved
@@ -12,11 +12,7 @@
 ```bash
 ./acceptance
 │
-<<<<<<< HEAD
-├── core
-=======
 ├── pkg
->>>>>>> 96734519
 │   └───── Place where resides the logic and services for it
 │
 ├── entrypoint
@@ -37,19 +33,8 @@
 
 ### Explanation:
 
-<<<<<<< HEAD
-- `Core`
-```
-    Service:
-  
-Act:                  Acts as a provider for customizations across framework
-Responsibility:       Should not depend on any outer layer only in the core itself, provide services rather than rely on.
- 
-  
-=======
 - `Pkg`
 ```
->>>>>>> 96734519
     Testcase:
   
 Act:                  Acts as an innermost layer where the main logic (test implementation) is handled.
