## Distros Framework - Acceptance Tests

The acceptance tests are a customizable way to create clusters and perform validations on them such that the requirements of specific features and functions can be validated.

- It relies on [Terraform](https://www.terraform.io/) to provide the underlying cluster configuration.
- It uses [Ginkgo](https://onsi.github.io/ginkgo/) and [Gomega](https://onsi.github.io/gomega/) as assertion framework.

## Architecture
- For better maintenance, readability and productivity we encourage max of separation of concerns and loose coupling between packages so inner packages should not depend on outer packages

### Packages:
```bash
./distros-test-framework
│
├── entrypoint
│   └───── Entry for tests execution, separated by test runs and test suites
│
├── modules
│   └───── Terraform modules and configurations
│
│── scripts
│    └───── Scripts needed for overall execution
│
├── shared
│    └───── auxiliary and reusable functions
│
├── pkg
│   └───── Place where resides the logic and services for it
│
│── workloads
│   └───── Place where resides workloads to use inside tests
```

### Explanation:

- `Pkg`
```
    Testcase:
  
Act:                  Acts as an innermost layer where the main logic (test implementation) is handled.
Responsibility:       Encapsulates test logic and should not depend on any outer layer
```

- `Entrypoint`
````
Act:                  Acts as the one of the outer layer to receive the input to start test execution
Responsibility:       Should not implement any logic and only focus on orchestrating
````

- `Modules`
```
Act:                  Acts as the infra to provide the terraform modules and configurations
Responsibility:       Only provides indirectly for all, should not need the knowledge of any test logic or have dependencies from internal layers.
```

- `Scripts`
```
Act:                  Acts as a provider for scripts needed for overall execution
Responsibility:       Should not need knowledge of or "external" dependencies at all and provides for all layers.
```

- `Shared`
```
Act:                  Acts as an intermediate module providing shared, reusable and auxiliary functions
Responsibility:       Should not need knowledge of or "external" dependencies at all and provides for all layers.
```

- `Workloads`
````
Act:                  Acts as a provider for test workloads
Responsibility:       Totally independent of any other layer and should only provide
````

#### PS: "External" and "Outer" layer or dependency here in this context is considered any other package within the framework.

-------------------


### `Template Bump Version Model`

- We have a template model interface for testing bump versions, the idea is to provide a simple and direct way to test bump of version using go test tool.


```You can test that like:```

- Adding one version or commit and ran some commands on it and check it against respective expected values then upgrade and repeat the same commands and check the respective new (or not) expected values.



```How can I do that?```

- Step 1: Add your desired first version or commit that you want to use on `local.tfvars` file on the vars `k3s_version` and `install_mode`
- Step 2: Have the commands you need to run and the expected output from them
- Step 3: Have a version or commit that you want to upgrade to.
- Step 4: On the TestConfig field you can add another test case that we already have or a newly created one.
- Step 5: You can add a standalone workload deploy if you need
- Step 6: Just fill the go test or make command with your required values
- Step 7: Run the command and wait for results.
- Step 8: (WIP) Export your customizable report.

-------------------

Available arguments to create your command with examples:
````
- $ -cmd "kubectl describe pod -n kube-system local-path-provisioner- : | grep -i Image"
- $ -expectedValue "v0.0.21"
- $ -expectedValueUpgrade "v0.0.24"
- $ -installVersionOrCommit INSTALL_K3S_COMMIT=257fa2c54cda332e42b8aae248c152f4d1898218
- $ -deployWorkload true
- $ -testCase "TestLocalPathProvisionerStorage"
- $ -workloadName "bandwidth-annotations.yaml"
- $ -description "Description of your test"

* All non-boolean arguments is comma separated in case you need to send more than 1.

* If you need to separate another command to run as a single here , separate those with " : " as this example:
-cmd "kubectl describe pod -n kube-system local-path-provisioner- :  | grep -i Image"

* All flags are optional but -cmd and -expectedValue but if you want to use one of them, you need to use all of them.

````

Example of an execution with multiple values on k3s:
```bash
go test -timeout=45m -v -tags=versionbump  ./entrypoint/versionbump/... \
-cmd "/var/lib/rancher/k3s/data/current/bin/cni, kubectl get pod test-pod -o yaml : | grep -A2 annotations, k3s -v" \
-expectedValue "v1.2.0-k3s1,1M, v1.26" \
-expectedValueUpgrade "v1.2.0-k3s1,1M, v1.27" \
-installVersionOrCommit INSTALL_K3S_VERSION=v1.27.2+k3s1 \
-testCase "TestServiceClusterIP, TestLocalPathProvisionerStorage" \
-deployWorkload=true \
-workloadName "bandwidth-annotations.yaml"
````
Example of an execution with multiple values on rke2:
```bash
go test -v -timeout=45m -tags=versionbump ./entrypoint/versionbump/... \
-cmd "(find /var/lib/rancher/rke2/data/ -type f -name runc -exec {} --version \\;), rke2 -v"  \
-expectedValue "v1.9.3, v1.25.9+rke2r1"  \
-expectedValueUpgrade "v1.10.1, v1.26.4-rc1+rke2r1" \
-installVersionOrCommit INSTALL_RKE2_VERSION=v1.25.9+rke2r1 \
-testCase "TestServiceClusterIP, TestIngress" \
-deployWorkload true \
-workloadName "ingress.yaml" \
-description "Testing ingress and service cluster ip"

```



Example of an execution with less args on k3s:
````bash
go test -timeout=45m -v -tags=versionbump  ./entrypoint/versionbump/... \
-cmd "/var/lib/rancher/k3s/data/current/bin/cni, kubectl get pod test-pod -o yaml : | grep -A2 annotations, k3s -v"  \
-expectedValue "v1.2.0-k3s1,1M, v1.26"  \
-expectedValueUpgrade "v1.2.0-k3s1,1M, v1.27" \
-installVersionOrCommit INSTALL_K3S_VERSION=v1.27.2+k3s1 \
````

Example of an execution with less args on rke2:
````bash
go test -timeout=45m -v -tags=versionbump  ./entrypoint/versionbump/... \
-cmd "(find /var/lib/rancher/rke2/data/ -type f -name runc -exec {} --version \\;)"  \
-expectedValue "1.1.7"  \
-expectedValueUpgrade "1.10.1" \
-installVersionOrCommit INSTALL_RKE2_VERSION=v1.27.2+rke2r1 \
````



#### We also have this on the `makefile` to make things easier to run just adding the values, please see bellow on the makefile section


-----
#### Testcase naming convention:
- All tests should be placed under `./testcase/<TESTNAME>`.
- All test functions should be named: `Test<TESTNAME>`.


## Running

- Before running the tests, you should creat file in `./config/{product}.tfvars`. There is some information there to get you started, but the empty variables should be filled in appropriately per your AWS environment.

- Also before running on the config.yaml add your product name and tfvars product name

- Please make sure to export your correct AWS credentials before running the tests. e.g:
```bash
export AWS_ACCESS_KEY_ID=<YOUR_AWS_ACCESS_KEY_ID>
export AWS_SECRET_ACCESS_KEY=<YOUR_AWS_SECRET_ACCESS_KEY>
```

- The local.tfvars split roles section should be strictly followed to not cause any false positives or negatives on tests

<<<<<<< HEAD
- For running tests with "etcd" cluster type, you should add the value "etcd" to the variable "datastore_type" , also you need have those variables at least empty:
=======
### K3S Only

- For running tests on a K3S cluster with "etcd" cluster type, you should add the value "etcd" to the variable "cluster_type" , also you need have those variables at least empty:
>>>>>>> bc0b193b
```
- external_db       
- external_db_version
- instance_class  
- db_group_name
```

- For running with external db you need the same variables above filled in with the correct data and also datastore_type= ""

### RKE2 Only

- For running tests on a RKE2 cluster with Windows agent, additional vars are required to create the Windows instance in AWS and join the node as agent
- In `rke2.tfvars` file, add the below vars:
```
server_flags                = "cni: calico"
windows_ec2_instance_class  = "<use t3.xlarge or higher>"
windows_aws_ami             = "<windows ami>"
no_of_windows_worker_nodes  = <count of Windows node>
```

#### NOTES: 
- The sonobuoy test runs outside of the cluster, so if running the test locally, user have to clean up sonobouy manually. 
- The MixedOS test is not supported with split-roles (TBA later) or Hardened cluster (Not supported in Windows)

### Test Execution

Tests can be run individually per package:
```bash
go test -timeout=45m -v ./entrypoint/${PACKAGE_NAME}/...

go test -timeout=45m -v ./entrypoint/$PACKAGE_NAME/...

go test -timeout=45m -v -tags=upgrademanual ./entrypoint/upgradecluster/... -installVersionOrCommit v1.25.8+rke2r1

go test -timeout=45m -v -tags=upgradesuc ./entrypoint/upgradecluster/... -upgradeVersion v1.25.8+rke2r1

```

Test flags:
```
${installVersionOrCommit} type of installation (version or commit) + desired value

-installVersionOrCommit version or commit

${upgradeVersion} version to upgrade to as SUC

-upgradeVersion v1.26.2+rke2r1

```

Test tags rke2:
```
 -tags=upgradesuc
```


###  Run with `Makefile` locally:
```bash
- On the first run with make and docker please delete your .terraform folder, terraform.tfstate and terraform.hcl.lock file

Args:
*Most of args are optional so you can fit to your use case.

- ${IMGNAME}               append any string to the end of image name
- ${TAGNAME}               append any string to the end of tag name
- ${ARGNAME}               name of the arg to pass to the test
- ${ARGVALUE}              value of the arg to pass to the test
- ${TESTDIR}               path to the test directory 
- ${TESTFILE}              path to the test file
- ${TAGTEST}               name of the tag function from suite ( -tags=upgradesuc or -tags=upgrademanual )
- ${TESTCASE}              name of the testcase to run
- ${DEPLOYWORKLOAD}        true or false to deploy workload
- ${CMD}                   command to run
- ${VALUE}                 value to check on host
- ${INSTALLTYPE}           type of installation (version or commit) + desired value
- &{WORKLOADNAME}          name of the workload to deploy
- &{DESCRIPTION}           description of the test

Commands: 
$ make test-env-up                     # create the image from Dockerfile.build
$ make test-run                        # runs create and upgrade cluster by passing the argname and argvalue
$ make test-env-down                   # removes the image and container by prefix
$ make test-env-clean                  # removes instances and resources created by testcase
$ make test-logs                       # prints logs from container the testcase
$ make test-complete                   # clean resources + remove images + run testcase
$ make test-create                     # runs create cluster test locally
$ make test-upgrade                    # runs upgrade cluster test locally
$ make test-version-bump               # runs version bump test locally
$ make test-run                        # runs create and upgrade cluster by passing the argname and argvalue
$ make remove-tf-state                 # removes acceptance state dir and files
$ make test-suite                      # runs all testcase locally in sequence not using the same state
$ make vet-lint                        # runs go vet and go lint
```
### Examples with docker:
```
- Create an image tagged
$ make test-env-up TAGNAME=ubuntu

- Run upgrade cluster test with `${IMGNAME}` and  `${TAGNAME}`
$ make test-run IMGNAME=2 TAGNAME=ubuntu TESTDIR=upgradecluster INSTALLTYPE=1.26.2+k3s1

- Run create and upgrade cluster just adding `INSTALLTYPE` flag to upgrade
$ make test-run INSTALLTYPE=257fa2c54cda332e42b8aae248c152f4d1898218

- Run version bump test upgrading with commit id
$ make test-run IMGNAME=x \
TAGNAME=y \
TESTDIR=versionbump \
CMD="k3s --version, kubectl get image..." \
VALUE="v1.26.2+k3s1, v0.0.21" " \
INSTALLTYPE=257fa2c54cda332e42b8aae248c152f4d1898218 \
TESTCASE=TestLocalPathProvisionerStorage \
DEPLOYWORKLOAD=true \
WORKLOADNAME="someWorkload.yaml"
````
### Examples to run locally:
````
- Run create cluster test:
$ make test-create

- Run upgrade cluster test:
$ make test-upgrade-manual INSTALLTYPE=257fa2c54cda332e42b8aae248c152f4d1898218

- Run bump version with go test:
$go test -timeout=45m -v -tags=versionbump  ./entrypoint/versionbump/... \
-cmd "/var/lib/rancher/k3s/data/current/bin/cni, kubectl get pod test-pod -o yaml ; | grep -A2 annotations, k3s -v" \
-expectedValue "CNI plugins plugin v1.2.0-k3s1,1M, v1.26" \
-expectedValueUpgrade "CNI plugins plugin v1.2.0-k3s1,1M, v1.27" \
-installVersionOrCommit INSTALL_K3S_VERSION=v1.27.2+k3s1 \
-testCase "TestServiceClusterIP, TestLocalPathProvisionerStorage" \
-deployWorkload true \
-workloadName "bandwidth-annotations.yaml"

 - Logs from test
$ make tf-logs IMGNAME=1

- Run lint for a specific directory
$ make vet-lint TESTDIR=upgradecluster
````

### Running tests in parallel:

- You can play around and have a lot of different test combinations like:
```
- Build docker image with different TAGNAME="OS`s" + with different configurations( resource_name, node_os, versions, install type, nodes and etc) and have unique "IMGNAMES"

- And in the meanwhile run also locally with different configuration while your dockers TAGNAME and IMGNAMES are running
```

### In between tests:
```
- If you want to run with same cluster do not delete ./modules/{product}/terraform.tfstate + .terraform.lock.hcl file after each test.

- if you want to use new resources then make sure to delete the ./modules/{product}/terraform.tfstate + .terraform.lock.hcl file if you want to create a new cluster.
```

### Debugging
````
To focus individual runs on specific test clauses, you can prefix with `F`. For example, in the [create cluster test](../tests/acceptance/entrypoint/createcluster_test.go), you can update the initial creation to be: `FIt("Starts up with no issues", func() {` in order to focus the run on only that clause.
Or use break points in your IDE.
````

### Custom Reporting: WIP

### Debugging:
````
The cluster and VMs can be retained after a test by passing `-destroy=false`. 
To focus individual runs on specific test clauses, you can prefix with `F`. For example, in the [create cluster test](../tests/terraform/cases/createcluster_test.go), you can update the initial creation to be: `FIt("Starts up with no issues", func() {` in order to focus the run on only that clause.<|MERGE_RESOLUTION|>--- conflicted
+++ resolved
@@ -190,13 +190,7 @@
 
 - The local.tfvars split roles section should be strictly followed to not cause any false positives or negatives on tests
 
-<<<<<<< HEAD
 - For running tests with "etcd" cluster type, you should add the value "etcd" to the variable "datastore_type" , also you need have those variables at least empty:
-=======
-### K3S Only
-
-- For running tests on a K3S cluster with "etcd" cluster type, you should add the value "etcd" to the variable "cluster_type" , also you need have those variables at least empty:
->>>>>>> bc0b193b
 ```
 - external_db       
 - external_db_version
