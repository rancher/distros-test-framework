--- conflicted
+++ resolved
@@ -3,17 +3,10 @@
 go 1.20
 
 require (
-<<<<<<< HEAD
 	github.com/aws/aws-sdk-go v1.48.15
 	github.com/gruntwork-io/terratest v0.46.8
 	github.com/onsi/ginkgo/v2 v2.13.2
 	github.com/onsi/gomega v1.30.0
-=======
-	github.com/aws/aws-sdk-go v1.45.26
-	github.com/gruntwork-io/terratest v0.46.0
-	github.com/onsi/ginkgo/v2 v2.13.0
-	github.com/onsi/gomega v1.28.0
->>>>>>> 53883a9b
 	github.com/sirupsen/logrus v1.9.3
 	golang.org/x/crypto v0.16.0
 )
@@ -63,7 +56,6 @@
 	go.opentelemetry.io/otel v1.21.0 // indirect
 	go.opentelemetry.io/otel/metric v1.21.0 // indirect
 	go.opentelemetry.io/otel/trace v1.21.0 // indirect
-	golang.org/x/mod v0.14.0 // indirect
 	golang.org/x/net v0.19.0 // indirect
 	golang.org/x/oauth2 v0.15.0 // indirect
 	golang.org/x/sync v0.5.0 // indirect
