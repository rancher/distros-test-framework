module github.com/rancher/distros-test-framework

go 1.22

toolchain go1.22.4

require (
	github.com/avast/retry-go v3.0.0+incompatible
	github.com/aws/aws-sdk-go v1.51.1
	github.com/gruntwork-io/terratest v0.46.11
	github.com/onsi/ginkgo/v2 v2.16.0
	github.com/onsi/gomega v1.31.1
	github.com/qase-tms/qase-go/qase-api-client v1.1.0
	github.com/sirupsen/logrus v1.9.3
<<<<<<< HEAD
	golang.org/x/crypto v0.24.0
	k8s.io/api v0.28.4
	k8s.io/apimachinery v0.28.4
	k8s.io/client-go v0.28.4
=======
	golang.org/x/crypto v0.28.0
>>>>>>> 885b6b52
)

require (
	cloud.google.com/go v0.112.1 // indirect
	cloud.google.com/go/compute v1.25.1 // indirect
	cloud.google.com/go/compute/metadata v0.2.3 // indirect
	cloud.google.com/go/iam v1.1.7 // indirect
	cloud.google.com/go/storage v1.39.1 // indirect
	github.com/agext/levenshtein v1.2.3 // indirect
	github.com/apparentlymart/go-textseg/v15 v15.0.0 // indirect
	github.com/bgentry/go-netrc v0.0.0-20140422174119-9fd32a8b3d3d // indirect
	github.com/davecgh/go-spew v1.1.1 // indirect
	github.com/emicklei/go-restful/v3 v3.9.0 // indirect
	github.com/felixge/httpsnoop v1.0.4 // indirect
	github.com/go-logr/logr v1.4.1 // indirect
	github.com/go-logr/stdr v1.2.2 // indirect
	github.com/go-openapi/jsonpointer v0.19.6 // indirect
	github.com/go-openapi/jsonreference v0.20.2 // indirect
	github.com/go-openapi/swag v0.22.3 // indirect
	github.com/go-task/slim-sprig v0.0.0-20230315185526-52ccab3ef572 // indirect
	github.com/gogo/protobuf v1.3.2 // indirect
	github.com/golang/groupcache v0.0.0-20210331224755-41bb18bfe9da // indirect
	github.com/golang/protobuf v1.5.4 // indirect
	github.com/google/gnostic-models v0.6.8 // indirect
	github.com/google/go-cmp v0.6.0 // indirect
	github.com/google/gofuzz v1.2.0 // indirect
	github.com/google/pprof v0.0.0-20240227163752-401108e1b7e7 // indirect
	github.com/google/s2a-go v0.1.7 // indirect
	github.com/google/uuid v1.6.0 // indirect
	github.com/googleapis/enterprise-certificate-proxy v0.3.2 // indirect
	github.com/googleapis/gax-go/v2 v2.12.3 // indirect
	github.com/hashicorp/errwrap v1.1.0 // indirect
	github.com/hashicorp/go-cleanhttp v0.5.2 // indirect
	github.com/hashicorp/go-getter v1.7.3 // indirect
	github.com/hashicorp/go-multierror v1.1.1 // indirect
	github.com/hashicorp/go-safetemp v1.0.0 // indirect
	github.com/hashicorp/go-version v1.6.0 // indirect
	github.com/hashicorp/hcl/v2 v2.20.0 // indirect
	github.com/hashicorp/terraform-json v0.21.0 // indirect
	github.com/imdario/mergo v0.3.11 // indirect
	github.com/jinzhu/copier v0.4.0 // indirect
	github.com/jmespath/go-jmespath v0.4.0 // indirect
	github.com/josharian/intern v1.0.0 // indirect
	github.com/json-iterator/go v1.1.12 // indirect
	github.com/klauspost/compress v1.17.7 // indirect
	github.com/mailru/easyjson v0.7.7 // indirect
	github.com/mattn/go-zglob v0.0.4 // indirect
	github.com/mitchellh/go-homedir v1.1.0 // indirect
	github.com/mitchellh/go-testing-interface v1.14.1 // indirect
	github.com/mitchellh/go-wordwrap v1.0.1 // indirect
	github.com/modern-go/concurrent v0.0.0-20180306012644-bacd9c7ef1dd // indirect
	github.com/modern-go/reflect2 v1.0.2 // indirect
	github.com/munnerz/goautoneg v0.0.0-20191010083416-a7dc8b61c822 // indirect
	github.com/pmezard/go-difflib v1.0.0 // indirect
<<<<<<< HEAD
	github.com/spf13/pflag v1.0.5 // indirect
=======
	github.com/robfig/cron/v3 v3.0.0 // indirect
>>>>>>> 885b6b52
	github.com/stretchr/testify v1.9.0 // indirect
	github.com/tmccombs/hcl2json v0.6.2 // indirect
	github.com/ulikunitz/xz v0.5.11 // indirect
	github.com/zclconf/go-cty v1.14.3 // indirect
	go.opencensus.io v0.24.0 // indirect
	go.opentelemetry.io/contrib/instrumentation/google.golang.org/grpc/otelgrpc v0.49.0 // indirect
	go.opentelemetry.io/contrib/instrumentation/net/http/otelhttp v0.49.0 // indirect
	go.opentelemetry.io/otel v1.24.0 // indirect
	go.opentelemetry.io/otel/metric v1.24.0 // indirect
	go.opentelemetry.io/otel/trace v1.24.0 // indirect
	golang.org/x/mod v0.17.0 // indirect
	golang.org/x/net v0.30.0 // indirect
	golang.org/x/oauth2 v0.18.0 // indirect
<<<<<<< HEAD
	golang.org/x/sync v0.7.0 // indirect
	golang.org/x/sys v0.21.0 // indirect
	golang.org/x/term v0.21.0 // indirect
	golang.org/x/text v0.16.0 // indirect
=======
	golang.org/x/sync v0.8.0 // indirect
	golang.org/x/sys v0.26.0 // indirect
	golang.org/x/text v0.19.0 // indirect
>>>>>>> 885b6b52
	golang.org/x/time v0.5.0 // indirect
	golang.org/x/tools v0.21.1-0.20240508182429-e35e4ccd0d2d // indirect
	google.golang.org/api v0.170.0 // indirect
	google.golang.org/appengine v1.6.8 // indirect
	google.golang.org/genproto v0.0.0-20240213162025-012b6fc9bca9 // indirect
	google.golang.org/genproto/googleapis/api v0.0.0-20240314234333-6e1732d8331c // indirect
	google.golang.org/genproto/googleapis/rpc v0.0.0-20240314234333-6e1732d8331c // indirect
	google.golang.org/grpc v1.62.1 // indirect
	google.golang.org/protobuf v1.33.0 // indirect
	gopkg.in/inf.v0 v0.9.1 // indirect
	gopkg.in/yaml.v2 v2.4.0 // indirect
	gopkg.in/yaml.v3 v3.0.1 // indirect
	k8s.io/klog/v2 v2.100.1 // indirect
	k8s.io/kube-openapi v0.0.0-20230717233707-2695361300d9 // indirect
	k8s.io/utils v0.0.0-20230406110748-d93618cff8a2 // indirect
	sigs.k8s.io/json v0.0.0-20221116044647-bc3834ca7abd // indirect
	sigs.k8s.io/structured-merge-diff/v4 v4.2.3 // indirect
	sigs.k8s.io/yaml v1.3.0 // indirect
)<|MERGE_RESOLUTION|>--- conflicted
+++ resolved
@@ -12,14 +12,10 @@
 	github.com/onsi/gomega v1.31.1
 	github.com/qase-tms/qase-go/qase-api-client v1.1.0
 	github.com/sirupsen/logrus v1.9.3
-<<<<<<< HEAD
-	golang.org/x/crypto v0.24.0
+	golang.org/x/crypto v0.28.0
 	k8s.io/api v0.28.4
 	k8s.io/apimachinery v0.28.4
 	k8s.io/client-go v0.28.4
-=======
-	golang.org/x/crypto v0.28.0
->>>>>>> 885b6b52
 )
 
 require (
@@ -74,11 +70,7 @@
 	github.com/modern-go/reflect2 v1.0.2 // indirect
 	github.com/munnerz/goautoneg v0.0.0-20191010083416-a7dc8b61c822 // indirect
 	github.com/pmezard/go-difflib v1.0.0 // indirect
-<<<<<<< HEAD
 	github.com/spf13/pflag v1.0.5 // indirect
-=======
-	github.com/robfig/cron/v3 v3.0.0 // indirect
->>>>>>> 885b6b52
 	github.com/stretchr/testify v1.9.0 // indirect
 	github.com/tmccombs/hcl2json v0.6.2 // indirect
 	github.com/ulikunitz/xz v0.5.11 // indirect
@@ -92,16 +84,10 @@
 	golang.org/x/mod v0.17.0 // indirect
 	golang.org/x/net v0.30.0 // indirect
 	golang.org/x/oauth2 v0.18.0 // indirect
-<<<<<<< HEAD
-	golang.org/x/sync v0.7.0 // indirect
-	golang.org/x/sys v0.21.0 // indirect
-	golang.org/x/term v0.21.0 // indirect
-	golang.org/x/text v0.16.0 // indirect
-=======
 	golang.org/x/sync v0.8.0 // indirect
 	golang.org/x/sys v0.26.0 // indirect
+	golang.org/x/term v0.25.0 // indirect
 	golang.org/x/text v0.19.0 // indirect
->>>>>>> 885b6b52
 	golang.org/x/time v0.5.0 // indirect
 	golang.org/x/tools v0.21.1-0.20240508182429-e35e4ccd0d2d // indirect
 	google.golang.org/api v0.170.0 // indirect
