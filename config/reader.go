--- conflicted
+++ resolved
@@ -32,24 +32,16 @@
 }
 
 func loadConfigEnv(path string) (config *ProductConfig, err error) {
-<<<<<<< HEAD
 	dir, err := os.Getwd()
-=======
-	viper.AddConfigPath(path)
-	viper.SetConfigName("product")
-	viper.SetConfigType("yaml")
-	viper.AutomaticEnv()
-
-	err = viper.ReadInConfig()
->>>>>>> 11cc5731
 	if err != nil {
+		fmt.Println("failed to get current working directory", err)
 		return nil, err
 	}
-
 	fullPath := filepath.Join(dir, path)
 
 	file, err := os.Open(fullPath)
 	if err != nil {
+		fmt.Println("failed to open file:", err)
 		return nil, err
 	}
 	defer file.Close()
